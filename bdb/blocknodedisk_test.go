--- conflicted
+++ resolved
@@ -4,41 +4,23 @@
 	"github.com/stretchr/testify/assert"
 	"testing"
 
-<<<<<<< HEAD
-	fuzz "github.com/google/gofuzz"
-	"github.com/olympus-protocol/ogen/bdb"
-	"github.com/stretchr/testify/assert"
-=======
 	"github.com/google/gofuzz"
 	"github.com/olympus-protocol/ogen/bdb"
->>>>>>> 231d6bf8
 )
 
 func Test_BlockNodeDiskSerialize(t *testing.T) {
 	f := fuzz.New().NilChance(0)
-<<<<<<< HEAD
-
-	v := new(bdb.BlockNodeDisk)
-	f.Fuzz(v)
+	var v bdb.BlockNodeDisk
+	f.Fuzz(&v)
 
 	ser, err := v.Marshal()
 
 	assert.NoError(t, err)
 
-	desc := new(bdb.BlockNodeDisk)
+	var desc bdb.BlockNodeDisk
 
 	err = desc.Unmarshal(ser)
 
-=======
-	var v bdb.BlockNodeDisk
-	f.Fuzz(&v)
-
-	ser, err := v.Marshal()
-	assert.NoError(t, err)
-
-	var desc bdb.BlockNodeDisk
-	err = desc.Unmarshal(ser)
->>>>>>> 231d6bf8
 	assert.NoError(t, err)
 
 	assert.Equal(t, v, desc)
