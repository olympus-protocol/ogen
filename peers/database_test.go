--- conflicted
+++ resolved
@@ -83,12 +83,8 @@
 		assert.NotNil(t, peerId)
 
 		for i := 0; i < 5; i++ {
-<<<<<<< HEAD
 			_, err = peers.BanscorePeer(netDB, peerId.ID, banLimit/5)
-=======
-			err = peers.BanscorePeer(netDB, peerId.ID, banLimit/5)
 			assert.NoError(t, err)
->>>>>>> cd4f743a
 		}
 
 		isBanned, err := peers.IsPeerBanned(netDB, peerId.ID)
