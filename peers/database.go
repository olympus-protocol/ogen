--- conflicted
+++ resolved
@@ -133,14 +133,9 @@
 
 }
 
-<<<<<<< HEAD
-// Reduces the banscore of a peer. If it reaches limit, it will be banned
+// BanscorePeer reduces the banscore of a peer. If it reaches limit, it will be banned
 func BanscorePeer(netDB *bbolt.DB, id peer.ID, weight int) (bool, error) {
 	shoulBan := false
-=======
-// BanscorePeer reduces the banscore of a peer. If it reaches limit, it will be banned
-func BanscorePeer(netDB *bbolt.DB, id peer.ID, weight int) error {
->>>>>>> cd4f743a
 	err := netDB.Update(func(tx *bbolt.Tx) error {
 		var err error
 		savedDb := tx.Bucket(peersDbKey)
@@ -166,7 +161,6 @@
 			return err
 		}
 		score += weight
-		fmt.Printf("peer %s banscore increased to: %s \n", id.String(), strconv.Itoa(score))
 		if score >= BanLimit {
 			shoulBan = true
 			// add to banlist
@@ -197,14 +191,10 @@
 		}
 		return nil
 	})
-<<<<<<< HEAD
-	return shoulBan, err
-=======
-	if err != nil {
-		return err
-	}
-	return nil
->>>>>>> cd4f743a
+	if err != nil {
+		return false, err
+	}
+	return shouldBan, nil
 }
 
 // IsPeerBanned returns a boolean if a peer is already known and banned.
