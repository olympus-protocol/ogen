package commands

import (
	"github.com/dgraph-io/badger"
	"os"
	"path"

	"github.com/spf13/cobra"
)

func init() {
	rootCmd.AddCommand(resetCmd)
}

var resetCmd = &cobra.Command{
	Use:   "reset",
	Short: "Removes all chain data and chain.json",
	Long:  `Removes all chain data and chain.json`,
	Run: func(cmd *cobra.Command, args []string) {
		badgerdb, err := badger.Open(badger.DefaultOptions(GlobalDataFolder + "/chain").WithLogger(nil))
		if err != nil {
			panic(err)
		}
		err = badgerdb.DropAll()
		if err != nil {
			panic(err)
		}
<<<<<<< HEAD
		_ = os.Remove(path.Join(DataFolder, "chain.json"))
		_ = os.RemoveAll(path.Join(DataFolder, "peerstore"))
=======
		_ = os.Remove(path.Join(GlobalDataFolder, "chain.json"))
>>>>>>> b55724a2
	},
}<|MERGE_RESOLUTION|>--- conflicted
+++ resolved
@@ -25,11 +25,7 @@
 		if err != nil {
 			panic(err)
 		}
-<<<<<<< HEAD
-		_ = os.Remove(path.Join(DataFolder, "chain.json"))
-		_ = os.RemoveAll(path.Join(DataFolder, "peerstore"))
-=======
 		_ = os.Remove(path.Join(GlobalDataFolder, "chain.json"))
->>>>>>> b55724a2
+		_ = os.RemoveAll(path.Join(GlobalDataFolder, "peerstore"))
 	},
 }