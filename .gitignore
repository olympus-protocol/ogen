--- conflicted
+++ resolved
@@ -36,8 +36,5 @@
 db/blockdb/
 *.log
 **/*.b64
-<<<<<<< HEAD
-=======
 bazel*
->>>>>>> f4352c9f
 .vscode