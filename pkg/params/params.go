--- conflicted
+++ resolved
@@ -103,11 +103,7 @@
 	},
 }
 
-<<<<<<< HEAD
-var testnetChainFileHash, _ = chainhash.NewHashFromStr("2d6f28110cda52c3359e389b4e9e4729a8e64c19475508e99ffa34e23350726c")
-=======
 var testnetChainFileHash, _ = chainhash.NewHashFromStr("4d515071a047ee36967d946ba8a3ae66bcac5f7d1aec7dbfd2004c000e47854f")
->>>>>>> 931fd08c
 
 // TestNet are chain parameters used for the testnet.
 var TestNet = ChainParams{
@@ -132,7 +128,7 @@
 	UnitsPerCoin:                 100000000,
 	InactivityPenaltyQuotient:    17179869184,
 	SlotDuration:                 30,
-	ChainFileHash:                testnetChainFileHash,
+	ChainFileHash:                *testnetChainFileHash,
 	ChainFileURL:                 "https://public.oly.tech/olympus/testnet/chain.json",
 	MaxVotesPerBlock:             32,
 	MaxTxsPerBlock:               5000,
