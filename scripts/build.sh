#!/bin/bash

<<<<<<< HEAD
go build cmd/ogen/ogen.go
go build cmd/ogen-cli/ogen-cli.go
go build cmd/migration/migration.go
go build cmd/ogen-d/ogen-d.go
=======
go build cmd/ogen/ogen.go
>>>>>>> c52fd33a
<|MERGE_RESOLUTION|>--- conflicted
+++ resolved
@@ -1,10 +1,3 @@
 #!/bin/bash
 
-<<<<<<< HEAD
-go build cmd/ogen/ogen.go
-go build cmd/ogen-cli/ogen-cli.go
-go build cmd/migration/migration.go
-go build cmd/ogen-d/ogen-d.go
-=======
-go build cmd/ogen/ogen.go
->>>>>>> c52fd33a
+go build cmd/ogen/ogen.go