// +build sync_test

package sync_test

<<<<<<< HEAD
// TODO Rebuild test
//
//
//
//import (
//	"context"
//	"encoding/hex"
//	"fmt"
//	"github.com/olympus-protocol/ogen/internal/state"
//	"io/ioutil"
//	"os"
//	"path"
//	"testing"
//	"time"
//
//	"github.com/libp2p/go-libp2p-core/peer"
//	"github.com/olympus-protocol/ogen/internal/blockdb"
//	"github.com/olympus-protocol/ogen/internal/config"
//	"github.com/olympus-protocol/ogen/internal/keystore"
//	"github.com/olympus-protocol/ogen/internal/logger"
//	"github.com/olympus-protocol/ogen/internal/server"
//	"github.com/olympus-protocol/ogen/pkg/bech32"
//	"github.com/olympus-protocol/ogen/test"
//)
//
//var s *server.Server
//var ps *server.Server
//
//// Sync test.
//// 1. The initial node will load pre-built chain containing 985 blocks at a certain genesis time.
//// 2. The second node will connect to the initial node and sync those 985 blocks.
//// 3. A third process will check the second node with timeouts to see if the sync is stalled at a certain point of the sync.
//// 	  if the second node finishes the sync of the 985 blocks the test pass.
//// There is a workaround to fetch the initilization params since those were not store during the generation process.
//func TestMain(m *testing.M) {
//	// Create datafolder
//	os.Mkdir(testdata.Node1Folder, 0777)
//
//	// Create logger
//	logfile, err := os.Create(testdata.Node1Folder + "/log.log")
//	if err != nil {
//		panic(err)
//	}
//	log := logger.New(logfile)
//	log.WithDebug()
//
//	// Copy files from data folder
//	ks, err := ioutil.ReadFile("./test_data/valid_chain_1000_blocks_gt_1595126983/keystore.db")
//	if err != nil {
//		log.Fatal(err)
//	}
//	bf, err := ioutil.ReadFile("./test_data/valid_chain_1000_blocks_gt_1595126983/chain.db")
//	if err != nil {
//		log.Fatal(err)
//	}
//	err = ioutil.WriteFile(path.Join(testdata.Node1Folder, "keystore.db"), ks, 0777)
//	if err != nil {
//		log.Fatal(err)
//	}
//	err = ioutil.WriteFile(path.Join(testdata.Node1Folder, "chain.db"), bf, 0777)
//	if err != nil {
//		log.Fatal(err)
//	}
//
//	// Create a keystore
//	log.Info("Opening keystore")
//	keystore, err := keystore.NewKeystore(testdata.Node1Folder, log, testdata.KeystorePass)
//	if err != nil {
//		log.Fatal(err)
//	}
//	validatorKeys, err := keystore.GetValidatorKeys()
//	if err != nil {
//		log.Fatal(err)
//	}
//	keystore.Close()
//
//	validators := []state.ValidatorInitialization{}
//	for _, vk := range validatorKeys {
//		val := state.ValidatorInitialization{
//			PubKey:       hex.EncodeToString(vk.PublicKey().Marshal()),
//			PayeeAddress: bech32.Encode(testdata.IntTestParams.AddrPrefix.Public, []byte{163, 15, 14, 86, 107, 205, 124, 126, 243, 101, 198, 2, 95, 29, 158, 221, 60, 108, 201, 78}),
//		}
//		validators = append(validators, val)
//	}
//
//	// Create the initialization parameters
//	ip := state.InitializationParameters{
//		GenesisTime:       time.Unix(1595126983, 0),
//		PremineAddress:    bech32.Encode(testdata.IntTestParams.AddrPrefix.Public, []byte{163, 15, 14, 86, 107, 205, 124, 126, 243, 101, 198, 2, 95, 29, 158, 221, 60, 108, 201, 78}),
//		InitialValidators: validators,
//	}
//	// Load the block database
//	bdb, err := blockdb.NewBlockDB(testdata.Node1Folder, testdata.IntTestParams, log)
//	if err != nil {
//		log.Fatal(err)
//	}
//
//	// Create the server instance
//	ctx, cancel := context.WithCancel(context.Background())
//	config.InterruptListener(log, cancel)
//	c := testdata.Conf
//	c.DataFolder = testdata.Node1Folder
//	ps, err = server.NewServer(ctx, &c, log, testdata.IntTestParams, bdb, ip)
//	if err != nil {
//		log.Fatal(err)
//	}
//	go ps.Start()
//	os.Exit(m.Run())
//	var initialValidators []state.ValidatorInitialization
//	for _, sv := range s.Chain.State().TipState().ValidatorRegistry {
//		initialValidators = append(initialValidators, state.ValidatorInitialization{
//			PubKey:       hex.EncodeToString(sv.PubKey),
//			PayeeAddress: bech32.Encode(testdata.IntTestParams.AddrPrefix.Public, sv.PayeeAddress[:]),
//		})
//	}
//	ip.InitialValidators = initialValidators
//	go runSecondNode(s, ip)
//	<-ctx.Done()
//	bdb.Close()
//	err = ps.Stop()
//	if err != nil {
//		log.Fatal(err)
//	}
//}
//
//func runSecondNode(ps *server.Server, ip state.InitializationParameters) {
//	os.Mkdir(testdata.Node2Folder, 0777)
//	logfile, err := os.Create(testdata.Node2Folder + "/log.log")
//	if err != nil {
//		panic(err)
//	}
//	log := logger.New(logfile)
//	log.WithDebug()
//	ctx, cancel := context.WithCancel(context.Background())
//	config.InterruptListener(log, cancel)
//
//	bdb, err := blockdb.NewBlockDB(testdata.Node2Folder, testdata.IntTestParams, log)
//	if err != nil {
//		log.Fatal(err)
//	}
//	psAddr := peer.AddrInfo{
//		ID:    ps.HostNode.GetHost().ID(),
//		Addrs: ps.HostNode.GetHost().Network().ListenAddresses(),
//	}
//	c := testdata.Conf
//	c.DataFolder = testdata.Node2Folder
//	c.AddNodes = []peer.AddrInfo{psAddr}
//	c.RPCPort = "24000"
//	s, err = server.NewServer(ctx, &c, log, testdata.IntTestParams, bdb, ip)
//	if err != nil {
//		log.Fatal(err)
//	}
//	go s.Start()
//	<-ctx.Done()
//	bdb.Close()
//	err = s.Stop()
//	if err != nil {
//		log.Fatal(err)
//	}
//}
//
//func Test_SyncStatus(t *testing.T) {
//	stall := 0
//	height := s.Chain.State().Height()
//	for {
//		if ps.Chain.State().Tip().Hash.IsEqual(&s.Chain.State().Tip().Hash) {
//			os.Exit(0)
//		}
//		time.Sleep(time.Second)
//		if s.Chain.State().Height() == height {
//			stall++
//		} else {
//			height = s.Chain.State().Height()
//		}
//		if stall >= 30 {
//			fmt.Println("test failed - stall time exceed")
//			os.Exit(0)
//		}
//	}
//}
=======
import (
	"context"
	"encoding/hex"
	"fmt"
	"io/ioutil"
	"os"
	"path"
	"testing"
	"time"

	"github.com/libp2p/go-libp2p-core/peer"
	"github.com/olympus-protocol/ogen/internal/blockdb"
	"github.com/olympus-protocol/ogen/internal/config"
	"github.com/olympus-protocol/ogen/internal/keystore"
	"github.com/olympus-protocol/ogen/internal/logger"
	"github.com/olympus-protocol/ogen/internal/server"
	"github.com/olympus-protocol/ogen/pkg/bech32"
	"github.com/olympus-protocol/ogen/pkg/primitives"
	"github.com/olympus-protocol/ogen/test"
)

var s *server.Server
var ps *server.Server

// Sync test.
// 1. The initial node will load pre-built chain containing 985 blocks at a certain genesis time.
// 2. The second node will connect to the initial node and sync those 985 blocks.
// 3. A third process will check the second node with timeouts to see if the sync is stalled at a certain point of the sync.
// 	  if the second node finishes the sync of the 985 blocks the test pass.
// There is a workaround to fetch the initilization params since those were not store during the generation process.
func TestMain(m *testing.M) {
	// Create datafolder
	os.Mkdir(testdata.Node1Folder, 0777)

	// Create logger
	logfile, err := os.Create(testdata.Node1Folder + "/log.log")
	if err != nil {
		panic(err)
	}
	log := logger.New(logfile)
	log.WithDebug()

	// Copy files from data folder
	ks, err := ioutil.ReadFile("./test_data/valid_chain_1000_blocks_gt_1595126983/keystore.db")
	if err != nil {
		log.Fatal(err)
	}
	bf, err := ioutil.ReadFile("./test_data/valid_chain_1000_blocks_gt_1595126983/chain.db")
	if err != nil {
		log.Fatal(err)
	}
	err = ioutil.WriteFile(path.Join(testdata.Node1Folder, "keystore.db"), ks, 0777)
	if err != nil {
		log.Fatal(err)
	}
	err = ioutil.WriteFile(path.Join(testdata.Node1Folder, "chain.db"), bf, 0777)
	if err != nil {
		log.Fatal(err)
	}

	// Create a keystore
	log.Info("Opening keystore")
	keystore := keystore.NewKeystore(testdata.Node1Folder, log, testdata.KeystorePass)

	validatorKeys, err := keystore.GetValidatorKeys()
	if err != nil {
		log.Fatal(err)
	}
	keystore.Close()

	validators := []primitives.ValidatorInitialization{}
	for _, vk := range validatorKeys {
		val := primitives.ValidatorInitialization{
			PubKey:       hex.EncodeToString(vk.PublicKey().Marshal()),
			PayeeAddress: bech32.Encode(testdata.IntTestParams.AddrPrefix.Public, []byte{163, 15, 14, 86, 107, 205, 124, 126, 243, 101, 198, 2, 95, 29, 158, 221, 60, 108, 201, 78}),
		}
		validators = append(validators, val)
	}

	// Create the initialization parameters
	ip := primitives.InitializationParameters{
		GenesisTime:       time.Unix(1595126983, 0),
		PremineAddress:    bech32.Encode(testdata.IntTestParams.AddrPrefix.Public, []byte{163, 15, 14, 86, 107, 205, 124, 126, 243, 101, 198, 2, 95, 29, 158, 221, 60, 108, 201, 78}),
		InitialValidators: validators,
	}
	// Load the block database
	bdb, err := blockdb.NewBlockDB(testdata.Node1Folder, testdata.IntTestParams, log)
	if err != nil {
		log.Fatal(err)
	}

	// Create the server instance
	ctx, cancel := context.WithCancel(context.Background())
	config.InterruptListener(log, cancel)
	c := testdata.Conf
	c.DataFolder = testdata.Node1Folder
	ps, err = server.NewServer(ctx, &c, log, testdata.IntTestParams, bdb, ip)
	if err != nil {
		log.Fatal(err)
	}
	go ps.Start()
	os.Exit(m.Run())
	var initialValidators []primitives.ValidatorInitialization
	for _, sv := range s.Chain.State().TipState().ValidatorRegistry {
		initialValidators = append(initialValidators, primitives.ValidatorInitialization{
			PubKey:       hex.EncodeToString(sv.PubKey),
			PayeeAddress: bech32.Encode(testdata.IntTestParams.AddrPrefix.Public, sv.PayeeAddress[:]),
		})
	}
	ip.InitialValidators = initialValidators
	go runSecondNode(s, ip)
	<-ctx.Done()
	bdb.Close()
	err = ps.Stop()
	if err != nil {
		log.Fatal(err)
	}
}

func runSecondNode(ps *server.Server, ip primitives.InitializationParameters) {
	os.Mkdir(testdata.Node2Folder, 0777)
	logfile, err := os.Create(testdata.Node2Folder + "/log.log")
	if err != nil {
		panic(err)
	}
	log := logger.New(logfile)
	log.WithDebug()
	ctx, cancel := context.WithCancel(context.Background())
	config.InterruptListener(log, cancel)

	bdb, err := blockdb.NewBlockDB(testdata.Node2Folder, testdata.IntTestParams, log)
	if err != nil {
		log.Fatal(err)
	}
	psAddr := peer.AddrInfo{
		ID:    ps.HostNode.GetHost().ID(),
		Addrs: ps.HostNode.GetHost().Network().ListenAddresses(),
	}
	c := testdata.Conf
	c.DataFolder = testdata.Node2Folder
	c.AddNodes = []peer.AddrInfo{psAddr}
	c.RPCPort = "24000"
	s, err = server.NewServer(ctx, &c, log, testdata.IntTestParams, bdb, ip)
	if err != nil {
		log.Fatal(err)
	}
	go s.Start()
	<-ctx.Done()
	bdb.Close()
	err = s.Stop()
	if err != nil {
		log.Fatal(err)
	}
}

func Test_SyncStatus(t *testing.T) {
	stall := 0
	height := s.Chain.State().Height()
	for {
		if ps.Chain.State().Tip().Hash.IsEqual(&s.Chain.State().Tip().Hash) {
			os.Exit(0)
		}
		time.Sleep(time.Second)
		if s.Chain.State().Height() == height {
			stall++
		} else {
			height = s.Chain.State().Height()
		}
		if stall >= 30 {
			fmt.Println("test failed - stall time exceed")
			os.Exit(0)
		}
	}
}
>>>>>>> fcc0d0db
<|MERGE_RESOLUTION|>--- conflicted
+++ resolved
@@ -2,188 +2,6 @@
 
 package sync_test
 
-<<<<<<< HEAD
-// TODO Rebuild test
-//
-//
-//
-//import (
-//	"context"
-//	"encoding/hex"
-//	"fmt"
-//	"github.com/olympus-protocol/ogen/internal/state"
-//	"io/ioutil"
-//	"os"
-//	"path"
-//	"testing"
-//	"time"
-//
-//	"github.com/libp2p/go-libp2p-core/peer"
-//	"github.com/olympus-protocol/ogen/internal/blockdb"
-//	"github.com/olympus-protocol/ogen/internal/config"
-//	"github.com/olympus-protocol/ogen/internal/keystore"
-//	"github.com/olympus-protocol/ogen/internal/logger"
-//	"github.com/olympus-protocol/ogen/internal/server"
-//	"github.com/olympus-protocol/ogen/pkg/bech32"
-//	"github.com/olympus-protocol/ogen/test"
-//)
-//
-//var s *server.Server
-//var ps *server.Server
-//
-//// Sync test.
-//// 1. The initial node will load pre-built chain containing 985 blocks at a certain genesis time.
-//// 2. The second node will connect to the initial node and sync those 985 blocks.
-//// 3. A third process will check the second node with timeouts to see if the sync is stalled at a certain point of the sync.
-//// 	  if the second node finishes the sync of the 985 blocks the test pass.
-//// There is a workaround to fetch the initilization params since those were not store during the generation process.
-//func TestMain(m *testing.M) {
-//	// Create datafolder
-//	os.Mkdir(testdata.Node1Folder, 0777)
-//
-//	// Create logger
-//	logfile, err := os.Create(testdata.Node1Folder + "/log.log")
-//	if err != nil {
-//		panic(err)
-//	}
-//	log := logger.New(logfile)
-//	log.WithDebug()
-//
-//	// Copy files from data folder
-//	ks, err := ioutil.ReadFile("./test_data/valid_chain_1000_blocks_gt_1595126983/keystore.db")
-//	if err != nil {
-//		log.Fatal(err)
-//	}
-//	bf, err := ioutil.ReadFile("./test_data/valid_chain_1000_blocks_gt_1595126983/chain.db")
-//	if err != nil {
-//		log.Fatal(err)
-//	}
-//	err = ioutil.WriteFile(path.Join(testdata.Node1Folder, "keystore.db"), ks, 0777)
-//	if err != nil {
-//		log.Fatal(err)
-//	}
-//	err = ioutil.WriteFile(path.Join(testdata.Node1Folder, "chain.db"), bf, 0777)
-//	if err != nil {
-//		log.Fatal(err)
-//	}
-//
-//	// Create a keystore
-//	log.Info("Opening keystore")
-//	keystore, err := keystore.NewKeystore(testdata.Node1Folder, log, testdata.KeystorePass)
-//	if err != nil {
-//		log.Fatal(err)
-//	}
-//	validatorKeys, err := keystore.GetValidatorKeys()
-//	if err != nil {
-//		log.Fatal(err)
-//	}
-//	keystore.Close()
-//
-//	validators := []state.ValidatorInitialization{}
-//	for _, vk := range validatorKeys {
-//		val := state.ValidatorInitialization{
-//			PubKey:       hex.EncodeToString(vk.PublicKey().Marshal()),
-//			PayeeAddress: bech32.Encode(testdata.IntTestParams.AddrPrefix.Public, []byte{163, 15, 14, 86, 107, 205, 124, 126, 243, 101, 198, 2, 95, 29, 158, 221, 60, 108, 201, 78}),
-//		}
-//		validators = append(validators, val)
-//	}
-//
-//	// Create the initialization parameters
-//	ip := state.InitializationParameters{
-//		GenesisTime:       time.Unix(1595126983, 0),
-//		PremineAddress:    bech32.Encode(testdata.IntTestParams.AddrPrefix.Public, []byte{163, 15, 14, 86, 107, 205, 124, 126, 243, 101, 198, 2, 95, 29, 158, 221, 60, 108, 201, 78}),
-//		InitialValidators: validators,
-//	}
-//	// Load the block database
-//	bdb, err := blockdb.NewBlockDB(testdata.Node1Folder, testdata.IntTestParams, log)
-//	if err != nil {
-//		log.Fatal(err)
-//	}
-//
-//	// Create the server instance
-//	ctx, cancel := context.WithCancel(context.Background())
-//	config.InterruptListener(log, cancel)
-//	c := testdata.Conf
-//	c.DataFolder = testdata.Node1Folder
-//	ps, err = server.NewServer(ctx, &c, log, testdata.IntTestParams, bdb, ip)
-//	if err != nil {
-//		log.Fatal(err)
-//	}
-//	go ps.Start()
-//	os.Exit(m.Run())
-//	var initialValidators []state.ValidatorInitialization
-//	for _, sv := range s.Chain.State().TipState().ValidatorRegistry {
-//		initialValidators = append(initialValidators, state.ValidatorInitialization{
-//			PubKey:       hex.EncodeToString(sv.PubKey),
-//			PayeeAddress: bech32.Encode(testdata.IntTestParams.AddrPrefix.Public, sv.PayeeAddress[:]),
-//		})
-//	}
-//	ip.InitialValidators = initialValidators
-//	go runSecondNode(s, ip)
-//	<-ctx.Done()
-//	bdb.Close()
-//	err = ps.Stop()
-//	if err != nil {
-//		log.Fatal(err)
-//	}
-//}
-//
-//func runSecondNode(ps *server.Server, ip state.InitializationParameters) {
-//	os.Mkdir(testdata.Node2Folder, 0777)
-//	logfile, err := os.Create(testdata.Node2Folder + "/log.log")
-//	if err != nil {
-//		panic(err)
-//	}
-//	log := logger.New(logfile)
-//	log.WithDebug()
-//	ctx, cancel := context.WithCancel(context.Background())
-//	config.InterruptListener(log, cancel)
-//
-//	bdb, err := blockdb.NewBlockDB(testdata.Node2Folder, testdata.IntTestParams, log)
-//	if err != nil {
-//		log.Fatal(err)
-//	}
-//	psAddr := peer.AddrInfo{
-//		ID:    ps.HostNode.GetHost().ID(),
-//		Addrs: ps.HostNode.GetHost().Network().ListenAddresses(),
-//	}
-//	c := testdata.Conf
-//	c.DataFolder = testdata.Node2Folder
-//	c.AddNodes = []peer.AddrInfo{psAddr}
-//	c.RPCPort = "24000"
-//	s, err = server.NewServer(ctx, &c, log, testdata.IntTestParams, bdb, ip)
-//	if err != nil {
-//		log.Fatal(err)
-//	}
-//	go s.Start()
-//	<-ctx.Done()
-//	bdb.Close()
-//	err = s.Stop()
-//	if err != nil {
-//		log.Fatal(err)
-//	}
-//}
-//
-//func Test_SyncStatus(t *testing.T) {
-//	stall := 0
-//	height := s.Chain.State().Height()
-//	for {
-//		if ps.Chain.State().Tip().Hash.IsEqual(&s.Chain.State().Tip().Hash) {
-//			os.Exit(0)
-//		}
-//		time.Sleep(time.Second)
-//		if s.Chain.State().Height() == height {
-//			stall++
-//		} else {
-//			height = s.Chain.State().Height()
-//		}
-//		if stall >= 30 {
-//			fmt.Println("test failed - stall time exceed")
-//			os.Exit(0)
-//		}
-//	}
-//}
-=======
 import (
 	"context"
 	"encoding/hex"
@@ -357,5 +175,4 @@
 			os.Exit(0)
 		}
 	}
-}
->>>>>>> fcc0d0db
+}