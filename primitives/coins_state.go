package primitives

import "sync"

// AccountInfo is the information contained into both slices. It represents the account hash and a value.
type AccountInfo struct {
	Account [20]byte
	Info    uint64
}

var (
<<<<<<< HEAD
	balanceLock  *sync.RWMutex
	nonceLocks   *sync.RWMutex
	balanceIndex map[[20]byte]int
	nonceIndex   map[[20]byte]int
=======
	balanceLock  sync.RWMutex
	nonceLocks   sync.RWMutex
	balanceIndex = map[[20]byte]int{}
	nonceIndex = map[[20]byte]int{}
>>>>>>> 7705a1f2
)

// CoinsState is the serializable struct with the access indexes for fast fetch balances and nonces.
type CoinsState struct {
<<<<<<< HEAD
	Balances     []AccountInfo
	Nonces       []AccountInfo
=======
	Balances []AccountInfo
	Nonces   []AccountInfo
>>>>>>> 7705a1f2
}

// Load is used when the Balances and Nonces slices are already filled. This constructs the index maps
func (cs *CoinsState) Load() {
	for i, v := range cs.Balances {
		balanceLock.Lock()
		balanceIndex[v.Account] = i
		balanceLock.Unlock()
	}
	for i, v := range cs.Nonces {
		nonceLocks.Lock()
		nonceIndex[v.Account] = i
		nonceLocks.Unlock()
	}
<<<<<<< HEAD
}

// NewCoinsStates is used only to initialize the coin state when chain is not synced.
func NewCoinsStates() CoinsState {
	return CoinsState{Balances: []AccountInfo{}, Nonces: []AccountInfo{}}
}

// GetTotal sums all the state balances.
func (cs *CoinsState) GetTotal() uint64 {
	total := uint64(0)
	for _, b := range cs.Balances {
		total += b.Info
	}
	return total
}

// GetNonce returns the account nonce.
func (cs *CoinsState) GetNonce(acc [20]byte) uint64 {
	i, ok := cs.getBalanceIndex(acc)
	if !ok {
		// Create new nonce and append to the index
	}
	return cs.Nonces[i].Info
}

// SetNonce sets the nonce to a new value.
func (cs *CoinsState) SetNonce(acc [20]byte, value uint64) {
	i, ok := cs.getNonceIndex(acc)
	if !ok {
		
		return
	}
	cs.Nonces[i].Info = value
	return
}

// GetBalance returns the account balance.
func (cs *CoinsState) GetBalance(acc [20]byte) uint64 {
=======
}

// NewCoinsStates is used only to initialize the coin state when chain is not synced.
func NewCoinsStates() CoinsState {
	return CoinsState{Balances: []AccountInfo{}, Nonces: []AccountInfo{}}
}

// GetTotal sums all the state balances.
func (cs *CoinsState) GetTotal() uint64 {
	total := uint64(0)
	for _, b := range cs.Balances {
		total += b.Info
	}
	return total
}

// GetNonce returns the account nonce.
func (cs *CoinsState) GetNonce(acc [20]byte) uint64 {
>>>>>>> 7705a1f2
	i, ok := cs.getBalanceIndex(acc)
	if !ok {
		return 0
	}
<<<<<<< HEAD
	return cs.Balances[i].Info
}

// ReduceBalance reduces the account balance.
func (cs *CoinsState) ReduceBalance(acc [20]byte, amount uint64) {
	i, ok := cs.getBalanceIndex(acc)
	if !ok {
		// Reduce the balance of a non-existing account (this should never happen)
		return
	}
	cs.Balances[i].Info -= amount
	return
}

// IncreaseBalance increases the account balance.
func (cs *CoinsState) IncreaseBalance(acc [20]byte, amount uint64) {
	i, ok := cs.getBalanceIndex(acc)
	if !ok {
		// Append to the slice and add to the map
	}
	cs.Balances[i].Info += amount
	return
=======
	return cs.Nonces[i].Info
}

// SetNonce sets the nonce to a new value.
func (cs *CoinsState) SetNonce(acc [20]byte, value uint64) {
index:
	i, ok := cs.getNonceIndex(acc)
	if !ok {
		lastIndex := len(cs.Nonces)
		cs.Nonces = append(cs.Nonces, AccountInfo{Account: acc, Info: value})
		cs.setNonceIndex(acc, lastIndex)
		goto index
	}
	cs.Nonces[i].Info = value
	return
}

// GetBalance returns the account balance.
func (cs *CoinsState) GetBalance(acc [20]byte) uint64 {
	i, ok := cs.getBalanceIndex(acc)
	if !ok {
		return 0
	}
	return cs.Balances[i].Info
}

// ReduceBalance reduces the account balance.
func (cs *CoinsState) ReduceBalance(acc [20]byte, amount uint64) {
	i, ok := cs.getBalanceIndex(acc)
	if !ok {
		// Reduce the balance of a non-existing account (this should never happen)
		return
	}
	cs.Balances[i].Info -= amount
	return
}

// IncreaseBalance increases the account balance.
func (cs *CoinsState) IncreaseBalance(acc [20]byte, amount uint64) {
index:
	i, ok := cs.getBalanceIndex(acc)
	if !ok {
		// Append to the slice and add to the map
		lastIndex := len(cs.Balances)
		cs.Balances = append(cs.Balances, AccountInfo{Account: acc, Info: amount})
		cs.setBalanceIndex(acc, lastIndex)
		goto index
	}
	cs.Balances[i].Info += amount
	return
}

func (cs *CoinsState) setNonceIndex(acc [20]byte, index int) bool {
	nonceLocks.Lock()
	defer nonceLocks.Unlock()
	nonceIndex[acc] = index
	return true
}

func (cs *CoinsState) setBalanceIndex(acc [20]byte, index int) bool {
	balanceLock.Lock()
	defer balanceLock.Unlock()
	balanceIndex[acc] = index
	return true
>>>>>>> 7705a1f2
}

func (cs *CoinsState) getBalanceIndex(acc [20]byte) (int, bool) {
	balanceLock.Lock()
	defer balanceLock.Unlock()
	i, ok := balanceIndex[acc]
	return i, ok
}

func (cs *CoinsState) getNonceIndex(acc [20]byte) (int, bool) {
	nonceLocks.Lock()
	defer nonceLocks.Unlock()
	i, ok := nonceIndex[acc]
	return i, ok
}<|MERGE_RESOLUTION|>--- conflicted
+++ resolved
@@ -9,28 +9,16 @@
 }
 
 var (
-<<<<<<< HEAD
-	balanceLock  *sync.RWMutex
-	nonceLocks   *sync.RWMutex
-	balanceIndex map[[20]byte]int
-	nonceIndex   map[[20]byte]int
-=======
 	balanceLock  sync.RWMutex
 	nonceLocks   sync.RWMutex
 	balanceIndex = map[[20]byte]int{}
 	nonceIndex = map[[20]byte]int{}
->>>>>>> 7705a1f2
 )
 
 // CoinsState is the serializable struct with the access indexes for fast fetch balances and nonces.
 type CoinsState struct {
-<<<<<<< HEAD
-	Balances     []AccountInfo
-	Nonces       []AccountInfo
-=======
 	Balances []AccountInfo
 	Nonces   []AccountInfo
->>>>>>> 7705a1f2
 }
 
 // Load is used when the Balances and Nonces slices are already filled. This constructs the index maps
@@ -45,7 +33,6 @@
 		nonceIndex[v.Account] = i
 		nonceLocks.Unlock()
 	}
-<<<<<<< HEAD
 }
 
 // NewCoinsStates is used only to initialize the coin state when chain is not synced.
@@ -66,72 +53,8 @@
 func (cs *CoinsState) GetNonce(acc [20]byte) uint64 {
 	i, ok := cs.getBalanceIndex(acc)
 	if !ok {
-		// Create new nonce and append to the index
-	}
-	return cs.Nonces[i].Info
-}
-
-// SetNonce sets the nonce to a new value.
-func (cs *CoinsState) SetNonce(acc [20]byte, value uint64) {
-	i, ok := cs.getNonceIndex(acc)
-	if !ok {
-		
-		return
-	}
-	cs.Nonces[i].Info = value
-	return
-}
-
-// GetBalance returns the account balance.
-func (cs *CoinsState) GetBalance(acc [20]byte) uint64 {
-=======
-}
-
-// NewCoinsStates is used only to initialize the coin state when chain is not synced.
-func NewCoinsStates() CoinsState {
-	return CoinsState{Balances: []AccountInfo{}, Nonces: []AccountInfo{}}
-}
-
-// GetTotal sums all the state balances.
-func (cs *CoinsState) GetTotal() uint64 {
-	total := uint64(0)
-	for _, b := range cs.Balances {
-		total += b.Info
-	}
-	return total
-}
-
-// GetNonce returns the account nonce.
-func (cs *CoinsState) GetNonce(acc [20]byte) uint64 {
->>>>>>> 7705a1f2
-	i, ok := cs.getBalanceIndex(acc)
-	if !ok {
 		return 0
 	}
-<<<<<<< HEAD
-	return cs.Balances[i].Info
-}
-
-// ReduceBalance reduces the account balance.
-func (cs *CoinsState) ReduceBalance(acc [20]byte, amount uint64) {
-	i, ok := cs.getBalanceIndex(acc)
-	if !ok {
-		// Reduce the balance of a non-existing account (this should never happen)
-		return
-	}
-	cs.Balances[i].Info -= amount
-	return
-}
-
-// IncreaseBalance increases the account balance.
-func (cs *CoinsState) IncreaseBalance(acc [20]byte, amount uint64) {
-	i, ok := cs.getBalanceIndex(acc)
-	if !ok {
-		// Append to the slice and add to the map
-	}
-	cs.Balances[i].Info += amount
-	return
-=======
 	return cs.Nonces[i].Info
 }
 
@@ -196,7 +119,6 @@
 	defer balanceLock.Unlock()
 	balanceIndex[acc] = index
 	return true
->>>>>>> 7705a1f2
 }
 
 func (cs *CoinsState) getBalanceIndex(acc [20]byte) (int, bool) {
