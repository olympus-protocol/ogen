--- conflicted
+++ resolved
@@ -27,19 +27,11 @@
 	// MaxVoteDataSize is the maximum size in bytes of vote data.
 	MaxVoteDataSize = 128
 	// MaxAcceptedVoteInfoSize is the maximum size in bytes an accepted vote info can contain.
-<<<<<<< HEAD
-	MaxAcceptedVoteInfoSize = MaxVoteDataSize + 2048 + 8 + 8
-	// MaxSingleValidatorVoteSize is the maximum size in bytes a single validator vote can contain.
-	MaxSingleValidatorVoteSize = MaxVoteDataSize + 96 + 8 + 8
-	// MaxMultiValidatorVoteSize is the maximum size in bytes a multi validator vote can contain.
-	MaxMultiValidatorVoteSize = 228 + 96 + 9
-=======
 	MaxAcceptedVoteInfoSize = MaxVoteDataSize + 250 + 4 + 8
 	// MaxSingleValidatorVoteSize is the maximum size in bytes a single validator vote can contain.
 	MaxSingleValidatorVoteSize = MaxVoteDataSize + 12 + 96
 	// MaxMultiValidatorVoteSize is the maximum size in bytes a multi validator vote can contain.
 	MaxMultiValidatorVoteSize = MaxVoteDataSize + 96 + 250
->>>>>>> b54a753a
 )
 
 // AcceptedVoteInfo is vote data and participation for accepted votes.
@@ -115,14 +107,10 @@
 	ToHash [32]byte `ssz-size:"32"`
 
 	// BeaconBlockHash is for the fork choice.
-<<<<<<< HEAD
 	BeaconBlockHash [32]byte `ssz-size:"32"`
-=======
-	BeaconBlockHash chainhash.Hash
 
 	// Nonce identifies the client that proposed the block.
 	Nonce uint64
->>>>>>> b54a753a
 }
 
 // Marshal encodes the data.
@@ -198,12 +186,7 @@
 // Equals checks if vote data equals another vote data.
 func (v *VoteData) Equals(other *VoteData) bool {
 	if v.Slot != other.Slot || v.FromEpoch != other.FromEpoch || v.ToEpoch != other.ToEpoch ||
-<<<<<<< HEAD
-		!bytes.Equal(v.FromHash[:], other.FromHash[:]) || bytes.Equal(v.ToHash[:], other.ToHash[:]) || bytes.Equal(v.BeaconBlockHash[:], other.BeaconBlockHash[:]) {
-=======
-		!v.FromHash.IsEqual(&other.FromHash) || !v.ToHash.IsEqual(&other.ToHash) || !v.BeaconBlockHash.IsEqual(&other.BeaconBlockHash) ||
-		v.Nonce != other.Nonce {
->>>>>>> b54a753a
+		!bytes.Equal(v.FromHash[:], other.FromHash[:]) || bytes.Equal(v.ToHash[:], other.ToHash[:]) || bytes.Equal(v.BeaconBlockHash[:], other.BeaconBlockHash[:]) || v.Nonce != other.Nonce {
 		return false
 	}
 
