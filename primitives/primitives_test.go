package primitives_test

import (
<<<<<<< HEAD
=======
	fuzz "github.com/google/gofuzz"
	"github.com/stretchr/testify/assert"
>>>>>>> 231d6bf8
	"testing"

	fuzz "github.com/google/gofuzz"
	"github.com/olympus-protocol/ogen/primitives"
<<<<<<< HEAD
	"github.com/stretchr/testify/assert"
=======
>>>>>>> 231d6bf8
)

func Test_BlockHeaderSerialize(t *testing.T) {
	f := fuzz.New().NilChance(0)
<<<<<<< HEAD

	v := new(primitives.BlockHeader)

	f.Fuzz(v)

	ser, err := v.Marshal()

	assert.NoError(t, err)

	desc := new(primitives.BlockHeader)

	err = desc.Unmarshal(ser)

=======
	var v primitives.BlockHeader
	f.Fuzz(&v)

	ser, err := v.Marshal()
	assert.NoError(t, err)

	var desc primitives.BlockHeader
	err = desc.Unmarshal(ser)
>>>>>>> 231d6bf8
	assert.NoError(t, err)

	assert.Equal(t, v, desc)
}

func Test_BlockSerialize(t *testing.T) {
<<<<<<< HEAD

	f := fuzz.New().NilChance(0)

	v := new(primitives.Block)

	f.Fuzz(v)

	ser, err := v.Marshal()

	assert.NoError(t, err)

	desc := new(primitives.Block)

	err = desc.Unmarshal(ser)

=======
	f := fuzz.New().NilChance(0)
	var v primitives.Block
	f.Fuzz(&v)

	ser, err := v.Marshal()
	assert.NoError(t, err)

	var desc primitives.Block
	err = desc.Unmarshal(ser)
>>>>>>> 231d6bf8
	assert.NoError(t, err)

	assert.Equal(t, v, desc)
}

func Test_DepositSerialize(t *testing.T) {
<<<<<<< HEAD

	f := fuzz.New().NilChance(0)

	v := new(primitives.Deposit)

	f.Fuzz(v)

	ser, err := v.Marshal()

	assert.NoError(t, err)

	desc := new(primitives.Deposit)

	err = desc.Unmarshal(ser)

=======
	f := fuzz.New().NilChance(0)
	var v primitives.Deposit
	f.Fuzz(&v)

	ser, err := v.Marshal()
	assert.NoError(t, err)

	var desc primitives.Deposit
	err = desc.Unmarshal(ser)
>>>>>>> 231d6bf8
	assert.NoError(t, err)

	assert.Equal(t, v, desc)
}

func Test_ExitSerialize(t *testing.T) {
<<<<<<< HEAD

	f := fuzz.New().NilChance(0)

	v := new(primitives.Exit)

	f.Fuzz(v)

	ser, err := v.Marshal()

	assert.NoError(t, err)

	desc := new(primitives.Exit)

	err = desc.Unmarshal(ser)

=======
	f := fuzz.New().NilChance(0)
	var v primitives.Exit
	f.Fuzz(&v)

	ser, err := v.Marshal()
	assert.NoError(t, err)

	var desc primitives.Exit
	err = desc.Unmarshal(ser)
>>>>>>> 231d6bf8
	assert.NoError(t, err)

	assert.Equal(t, v, desc)
}

func Test_EpochReceiptSerialize(t *testing.T) {
<<<<<<< HEAD

	f := fuzz.New().NilChance(0)

	v := new(primitives.EpochReceipt)

	f.Fuzz(v)

	ser, err := v.Marshal()

	assert.NoError(t, err)

	desc := new(primitives.EpochReceipt)

	err = desc.Unmarshal(ser)

=======
	f := fuzz.New().NilChance(0)
	var v primitives.EpochReceipt
	f.Fuzz(&v)

	ser, err := v.Marshal()
	assert.NoError(t, err)

	var desc primitives.EpochReceipt
	err = desc.Unmarshal(ser)
>>>>>>> 231d6bf8
	assert.NoError(t, err)

	assert.Equal(t, v, desc)
}

func Test_CommunityVoteDataSerialize(t *testing.T) {
<<<<<<< HEAD

	f := fuzz.New().NilChance(0)

	v := new(primitives.CommunityVoteData)

	f.Fuzz(v)

	ser, err := v.Marshal()

	assert.NoError(t, err)

	desc := new(primitives.CommunityVoteData)

	err = desc.Unmarshal(ser)

=======
	f := fuzz.New().NilChance(0)
	var v primitives.CommunityVoteData
	f.Fuzz(&v)

	ser, err := v.Marshal()
	assert.NoError(t, err)

	var desc primitives.CommunityVoteData
	err = desc.Unmarshal(ser)
>>>>>>> 231d6bf8
	assert.NoError(t, err)

	assert.Equal(t, v, desc)
}

func Test_GovernanceVoteSerialize(t *testing.T) {
<<<<<<< HEAD

	f := fuzz.New().NilChance(0)

	v := new(primitives.GovernanceVote)

	f.Fuzz(v)

	ser, err := v.Marshal()

	assert.NoError(t, err)

	desc := new(primitives.GovernanceVote)

	err = desc.Unmarshal(ser)

=======
	f := fuzz.New().NilChance(0)
	var v primitives.GovernanceVote
	f.Fuzz(&v)

	ser, err := v.Marshal()
	assert.NoError(t, err)

	var desc primitives.GovernanceVote
	err = desc.Unmarshal(ser)
>>>>>>> 231d6bf8
	assert.NoError(t, err)

	assert.Equal(t, v, desc)
}

func Test_VoteSlashingSerialize(t *testing.T) {
<<<<<<< HEAD

	f := fuzz.New().NilChance(0)

	v := new(primitives.VoteSlashing)

	f.Fuzz(v)

	ser, err := v.Marshal()

	assert.NoError(t, err)

	desc := new(primitives.VoteSlashing)

	err = desc.Unmarshal(ser)

=======
	f := fuzz.New().NilChance(0)
	var v primitives.VoteSlashing
	f.Fuzz(&v)

	ser, err := v.Marshal()
	assert.NoError(t, err)

	var desc primitives.VoteSlashing
	err = desc.Unmarshal(ser)
>>>>>>> 231d6bf8
	assert.NoError(t, err)

	assert.Equal(t, v, desc)
}

func Test_RANDAOSlashingSerialize(t *testing.T) {
<<<<<<< HEAD

	f := fuzz.New().NilChance(0)

	v := new(primitives.RANDAOSlashing)

	f.Fuzz(v)

	ser, err := v.Marshal()

	assert.NoError(t, err)

	desc := new(primitives.RANDAOSlashing)

	err = desc.Unmarshal(ser)

	assert.NoError(t, err)

	assert.Equal(t, v, desc)
}

func Test_ProposerSlashingSerialize(t *testing.T) {

	f := fuzz.New().NilChance(0)

	v := new(primitives.ProposerSlashing)

	f.Fuzz(v)

	ser, err := v.Marshal()

	assert.NoError(t, err)

	desc := new(primitives.ProposerSlashing)

	err = desc.Unmarshal(ser)

	assert.NoError(t, err)

	assert.Equal(t, v, desc)
}

func Test_TxSingleSerialize(t *testing.T) {

	f := fuzz.New().NilChance(0)

	v := new(primitives.Tx)

	f.Fuzz(v)

	ser, err := v.Marshal()

	assert.NoError(t, err)

	desc := new(primitives.Tx)

	err = desc.Unmarshal(ser)

	assert.NoError(t, err)

=======
	f := fuzz.New().NilChance(0)
	var v primitives.RANDAOSlashing
	f.Fuzz(&v)

	ser, err := v.Marshal()
	assert.NoError(t, err)

	var desc primitives.RANDAOSlashing
	err = desc.Unmarshal(ser)
	assert.NoError(t, err)

	assert.Equal(t, v, desc)
}

func Test_ProposerSlashingSerialize(t *testing.T) {
	f := fuzz.New().NilChance(0)
	var v primitives.ProposerSlashing
	f.Fuzz(&v)

	ser, err := v.Marshal()
	assert.NoError(t, err)

	var desc primitives.ProposerSlashing
	err = desc.Unmarshal(ser)
	assert.NoError(t, err)

>>>>>>> 231d6bf8
	assert.Equal(t, v, desc)
}

func Test_ValidatorSerialize(t *testing.T) {
<<<<<<< HEAD

	f := fuzz.New().NilChance(0)

	v := new(primitives.Validator)

	f.Fuzz(v)

	ser, err := v.Marshal()

	assert.NoError(t, err)

	desc := new(primitives.Validator)

	err = desc.Unmarshal(ser)

=======
	f := fuzz.New().NilChance(0)
	var v primitives.Validator
	f.Fuzz(&v)

	ser, err := v.Marshal()
	assert.NoError(t, err)

	var desc primitives.Validator
	err = desc.Unmarshal(ser)
>>>>>>> 231d6bf8
	assert.NoError(t, err)

	assert.Equal(t, v, desc)
}

func Test_AcceptedVoteInfoSerialize(t *testing.T) {
<<<<<<< HEAD

	f := fuzz.New().NilChance(0)

	v := new(primitives.AcceptedVoteInfo)

	f.Fuzz(v)

	ser, err := v.Marshal()

	assert.NoError(t, err)

	desc := new(primitives.AcceptedVoteInfo)

	err = desc.Unmarshal(ser)

=======
	f := fuzz.New().NilChance(0)
	var v primitives.AcceptedVoteInfo
	f.Fuzz(&v)

	ser, err := v.Marshal()
	assert.NoError(t, err)

	var desc primitives.AcceptedVoteInfo
	err = desc.Unmarshal(ser)
>>>>>>> 231d6bf8
	assert.NoError(t, err)

	assert.Equal(t, v, desc)
}

func Test_VoteDataSerialize(t *testing.T) {
<<<<<<< HEAD

	f := fuzz.New().NilChance(0)

	v := new(primitives.VoteData)

	f.Fuzz(v)

	ser, err := v.Marshal()

	assert.NoError(t, err)

	desc := new(primitives.VoteData)

	err = desc.Unmarshal(ser)

=======
	f := fuzz.New().NilChance(0)
	var v primitives.VoteData
	f.Fuzz(&v)

	ser, err := v.Marshal()
	assert.NoError(t, err)

	var desc primitives.VoteData
	err = desc.Unmarshal(ser)
>>>>>>> 231d6bf8
	assert.NoError(t, err)

	assert.Equal(t, v, desc)
}

func Test_SingleValidatorVoteSerialize(t *testing.T) {
<<<<<<< HEAD

	f := fuzz.New().NilChance(0)

	v := new(primitives.SingleValidatorVote)

	f.Fuzz(v)

	ser, err := v.Marshal()

	assert.NoError(t, err)

	desc := new(primitives.SingleValidatorVote)

	err = desc.Unmarshal(ser)

=======
	f := fuzz.New().NilChance(0)
	var v primitives.SingleValidatorVote
	f.Fuzz(&v)

	ser, err := v.Marshal()
	assert.NoError(t, err)

	var desc primitives.SingleValidatorVote
	err = desc.Unmarshal(ser)
>>>>>>> 231d6bf8
	assert.NoError(t, err)

	assert.Equal(t, v, desc)
}

func Test_MultiValidatorVoteSerialize(t *testing.T) {
<<<<<<< HEAD

	f := fuzz.New().NilChance(0)

	v := new(primitives.MultiValidatorVote)

	f.Fuzz(v)

	ser, err := v.Marshal()

	assert.NoError(t, err)

	desc := new(primitives.MultiValidatorVote)

	err = desc.Unmarshal(ser)

=======
	f := fuzz.New().NilChance(0)
	var v primitives.MultiValidatorVote
	f.Fuzz(&v)

	ser, err := v.Marshal()
	assert.NoError(t, err)

	var desc primitives.MultiValidatorVote
	err = desc.Unmarshal(ser)
>>>>>>> 231d6bf8
	assert.NoError(t, err)

	assert.Equal(t, v, desc)
}

func Test_CoinStateSerialize(t *testing.T) {
<<<<<<< HEAD

	f := fuzz.New().NilChance(0)

	v := new(primitives.CoinsState)

	f.Fuzz(v)

	ser, err := v.Marshal()

	assert.NoError(t, err)

	desc := new(primitives.CoinsState)

	err = desc.Unmarshal(ser)

=======
	f := fuzz.New().NilChance(0)
	var v primitives.CoinsState
	f.Fuzz(&v)

	ser, err := v.Marshal()
	assert.NoError(t, err)

	var desc primitives.CoinsState
	err = desc.Unmarshal(ser)
>>>>>>> 231d6bf8
	assert.NoError(t, err)

	assert.Equal(t, v, desc)
}

func Test_GovernanceSerialize(t *testing.T) {
<<<<<<< HEAD

	f := fuzz.New().NilChance(0)

	v := new(primitives.Governance)

	f.Fuzz(v)

	ser, err := v.Marshal()

	assert.NoError(t, err)

	desc := new(primitives.Governance)

	err = desc.Unmarshal(ser)

=======
	f := fuzz.New().NilChance(0)
	var v primitives.Governance
	f.Fuzz(&v)

	ser, err := v.Marshal()
	assert.NoError(t, err)

	var desc primitives.Governance
	err = desc.Unmarshal(ser)
>>>>>>> 231d6bf8
	assert.NoError(t, err)

	assert.Equal(t, v, desc)
}

func Test_StateSerialize(t *testing.T) {
<<<<<<< HEAD

	f := fuzz.New().NilChance(0)

	v := new(primitives.State)

	f.Fuzz(v)

	ser, err := v.Marshal()

	assert.NoError(t, err)

	desc := new(primitives.State)

	err = desc.Unmarshal(ser)

=======
	f := fuzz.New().NilChance(0)
	var v primitives.State
	f.Fuzz(&v)

	ser, err := v.Marshal()
	assert.NoError(t, err)

	var desc primitives.State
	err = desc.Unmarshal(ser)
>>>>>>> 231d6bf8
	assert.NoError(t, err)

	assert.Equal(t, v, desc)
}<|MERGE_RESOLUTION|>--- conflicted
+++ resolved
@@ -1,38 +1,15 @@
 package primitives_test
 
 import (
-<<<<<<< HEAD
-=======
 	fuzz "github.com/google/gofuzz"
 	"github.com/stretchr/testify/assert"
->>>>>>> 231d6bf8
 	"testing"
 
-	fuzz "github.com/google/gofuzz"
 	"github.com/olympus-protocol/ogen/primitives"
-<<<<<<< HEAD
-	"github.com/stretchr/testify/assert"
-=======
->>>>>>> 231d6bf8
 )
 
 func Test_BlockHeaderSerialize(t *testing.T) {
 	f := fuzz.New().NilChance(0)
-<<<<<<< HEAD
-
-	v := new(primitives.BlockHeader)
-
-	f.Fuzz(v)
-
-	ser, err := v.Marshal()
-
-	assert.NoError(t, err)
-
-	desc := new(primitives.BlockHeader)
-
-	err = desc.Unmarshal(ser)
-
-=======
 	var v primitives.BlockHeader
 	f.Fuzz(&v)
 
@@ -41,30 +18,12 @@
 
 	var desc primitives.BlockHeader
 	err = desc.Unmarshal(ser)
->>>>>>> 231d6bf8
 	assert.NoError(t, err)
 
 	assert.Equal(t, v, desc)
 }
 
 func Test_BlockSerialize(t *testing.T) {
-<<<<<<< HEAD
-
-	f := fuzz.New().NilChance(0)
-
-	v := new(primitives.Block)
-
-	f.Fuzz(v)
-
-	ser, err := v.Marshal()
-
-	assert.NoError(t, err)
-
-	desc := new(primitives.Block)
-
-	err = desc.Unmarshal(ser)
-
-=======
 	f := fuzz.New().NilChance(0)
 	var v primitives.Block
 	f.Fuzz(&v)
@@ -74,30 +33,12 @@
 
 	var desc primitives.Block
 	err = desc.Unmarshal(ser)
->>>>>>> 231d6bf8
 	assert.NoError(t, err)
 
 	assert.Equal(t, v, desc)
 }
 
 func Test_DepositSerialize(t *testing.T) {
-<<<<<<< HEAD
-
-	f := fuzz.New().NilChance(0)
-
-	v := new(primitives.Deposit)
-
-	f.Fuzz(v)
-
-	ser, err := v.Marshal()
-
-	assert.NoError(t, err)
-
-	desc := new(primitives.Deposit)
-
-	err = desc.Unmarshal(ser)
-
-=======
 	f := fuzz.New().NilChance(0)
 	var v primitives.Deposit
 	f.Fuzz(&v)
@@ -107,30 +48,12 @@
 
 	var desc primitives.Deposit
 	err = desc.Unmarshal(ser)
->>>>>>> 231d6bf8
 	assert.NoError(t, err)
 
 	assert.Equal(t, v, desc)
 }
 
 func Test_ExitSerialize(t *testing.T) {
-<<<<<<< HEAD
-
-	f := fuzz.New().NilChance(0)
-
-	v := new(primitives.Exit)
-
-	f.Fuzz(v)
-
-	ser, err := v.Marshal()
-
-	assert.NoError(t, err)
-
-	desc := new(primitives.Exit)
-
-	err = desc.Unmarshal(ser)
-
-=======
 	f := fuzz.New().NilChance(0)
 	var v primitives.Exit
 	f.Fuzz(&v)
@@ -140,30 +63,12 @@
 
 	var desc primitives.Exit
 	err = desc.Unmarshal(ser)
->>>>>>> 231d6bf8
 	assert.NoError(t, err)
 
 	assert.Equal(t, v, desc)
 }
 
 func Test_EpochReceiptSerialize(t *testing.T) {
-<<<<<<< HEAD
-
-	f := fuzz.New().NilChance(0)
-
-	v := new(primitives.EpochReceipt)
-
-	f.Fuzz(v)
-
-	ser, err := v.Marshal()
-
-	assert.NoError(t, err)
-
-	desc := new(primitives.EpochReceipt)
-
-	err = desc.Unmarshal(ser)
-
-=======
 	f := fuzz.New().NilChance(0)
 	var v primitives.EpochReceipt
 	f.Fuzz(&v)
@@ -173,30 +78,12 @@
 
 	var desc primitives.EpochReceipt
 	err = desc.Unmarshal(ser)
->>>>>>> 231d6bf8
 	assert.NoError(t, err)
 
 	assert.Equal(t, v, desc)
 }
 
 func Test_CommunityVoteDataSerialize(t *testing.T) {
-<<<<<<< HEAD
-
-	f := fuzz.New().NilChance(0)
-
-	v := new(primitives.CommunityVoteData)
-
-	f.Fuzz(v)
-
-	ser, err := v.Marshal()
-
-	assert.NoError(t, err)
-
-	desc := new(primitives.CommunityVoteData)
-
-	err = desc.Unmarshal(ser)
-
-=======
 	f := fuzz.New().NilChance(0)
 	var v primitives.CommunityVoteData
 	f.Fuzz(&v)
@@ -206,30 +93,12 @@
 
 	var desc primitives.CommunityVoteData
 	err = desc.Unmarshal(ser)
->>>>>>> 231d6bf8
 	assert.NoError(t, err)
 
 	assert.Equal(t, v, desc)
 }
 
 func Test_GovernanceVoteSerialize(t *testing.T) {
-<<<<<<< HEAD
-
-	f := fuzz.New().NilChance(0)
-
-	v := new(primitives.GovernanceVote)
-
-	f.Fuzz(v)
-
-	ser, err := v.Marshal()
-
-	assert.NoError(t, err)
-
-	desc := new(primitives.GovernanceVote)
-
-	err = desc.Unmarshal(ser)
-
-=======
 	f := fuzz.New().NilChance(0)
 	var v primitives.GovernanceVote
 	f.Fuzz(&v)
@@ -239,30 +108,12 @@
 
 	var desc primitives.GovernanceVote
 	err = desc.Unmarshal(ser)
->>>>>>> 231d6bf8
 	assert.NoError(t, err)
 
 	assert.Equal(t, v, desc)
 }
 
 func Test_VoteSlashingSerialize(t *testing.T) {
-<<<<<<< HEAD
-
-	f := fuzz.New().NilChance(0)
-
-	v := new(primitives.VoteSlashing)
-
-	f.Fuzz(v)
-
-	ser, err := v.Marshal()
-
-	assert.NoError(t, err)
-
-	desc := new(primitives.VoteSlashing)
-
-	err = desc.Unmarshal(ser)
-
-=======
 	f := fuzz.New().NilChance(0)
 	var v primitives.VoteSlashing
 	f.Fuzz(&v)
@@ -272,89 +123,27 @@
 
 	var desc primitives.VoteSlashing
 	err = desc.Unmarshal(ser)
->>>>>>> 231d6bf8
 	assert.NoError(t, err)
 
 	assert.Equal(t, v, desc)
 }
 
 func Test_RANDAOSlashingSerialize(t *testing.T) {
-<<<<<<< HEAD
-
-	f := fuzz.New().NilChance(0)
-
-	v := new(primitives.RANDAOSlashing)
-
-	f.Fuzz(v)
-
-	ser, err := v.Marshal()
-
-	assert.NoError(t, err)
-
-	desc := new(primitives.RANDAOSlashing)
-
-	err = desc.Unmarshal(ser)
-
+	f := fuzz.New().NilChance(0)
+	var v primitives.RANDAOSlashing
+	f.Fuzz(&v)
+
+	ser, err := v.Marshal()
+	assert.NoError(t, err)
+
+	var desc primitives.RANDAOSlashing
+	err = desc.Unmarshal(ser)
 	assert.NoError(t, err)
 
 	assert.Equal(t, v, desc)
 }
 
 func Test_ProposerSlashingSerialize(t *testing.T) {
-
-	f := fuzz.New().NilChance(0)
-
-	v := new(primitives.ProposerSlashing)
-
-	f.Fuzz(v)
-
-	ser, err := v.Marshal()
-
-	assert.NoError(t, err)
-
-	desc := new(primitives.ProposerSlashing)
-
-	err = desc.Unmarshal(ser)
-
-	assert.NoError(t, err)
-
-	assert.Equal(t, v, desc)
-}
-
-func Test_TxSingleSerialize(t *testing.T) {
-
-	f := fuzz.New().NilChance(0)
-
-	v := new(primitives.Tx)
-
-	f.Fuzz(v)
-
-	ser, err := v.Marshal()
-
-	assert.NoError(t, err)
-
-	desc := new(primitives.Tx)
-
-	err = desc.Unmarshal(ser)
-
-	assert.NoError(t, err)
-
-=======
-	f := fuzz.New().NilChance(0)
-	var v primitives.RANDAOSlashing
-	f.Fuzz(&v)
-
-	ser, err := v.Marshal()
-	assert.NoError(t, err)
-
-	var desc primitives.RANDAOSlashing
-	err = desc.Unmarshal(ser)
-	assert.NoError(t, err)
-
-	assert.Equal(t, v, desc)
-}
-
-func Test_ProposerSlashingSerialize(t *testing.T) {
 	f := fuzz.New().NilChance(0)
 	var v primitives.ProposerSlashing
 	f.Fuzz(&v)
@@ -366,28 +155,10 @@
 	err = desc.Unmarshal(ser)
 	assert.NoError(t, err)
 
->>>>>>> 231d6bf8
 	assert.Equal(t, v, desc)
 }
 
 func Test_ValidatorSerialize(t *testing.T) {
-<<<<<<< HEAD
-
-	f := fuzz.New().NilChance(0)
-
-	v := new(primitives.Validator)
-
-	f.Fuzz(v)
-
-	ser, err := v.Marshal()
-
-	assert.NoError(t, err)
-
-	desc := new(primitives.Validator)
-
-	err = desc.Unmarshal(ser)
-
-=======
 	f := fuzz.New().NilChance(0)
 	var v primitives.Validator
 	f.Fuzz(&v)
@@ -397,30 +168,12 @@
 
 	var desc primitives.Validator
 	err = desc.Unmarshal(ser)
->>>>>>> 231d6bf8
 	assert.NoError(t, err)
 
 	assert.Equal(t, v, desc)
 }
 
 func Test_AcceptedVoteInfoSerialize(t *testing.T) {
-<<<<<<< HEAD
-
-	f := fuzz.New().NilChance(0)
-
-	v := new(primitives.AcceptedVoteInfo)
-
-	f.Fuzz(v)
-
-	ser, err := v.Marshal()
-
-	assert.NoError(t, err)
-
-	desc := new(primitives.AcceptedVoteInfo)
-
-	err = desc.Unmarshal(ser)
-
-=======
 	f := fuzz.New().NilChance(0)
 	var v primitives.AcceptedVoteInfo
 	f.Fuzz(&v)
@@ -430,30 +183,12 @@
 
 	var desc primitives.AcceptedVoteInfo
 	err = desc.Unmarshal(ser)
->>>>>>> 231d6bf8
 	assert.NoError(t, err)
 
 	assert.Equal(t, v, desc)
 }
 
 func Test_VoteDataSerialize(t *testing.T) {
-<<<<<<< HEAD
-
-	f := fuzz.New().NilChance(0)
-
-	v := new(primitives.VoteData)
-
-	f.Fuzz(v)
-
-	ser, err := v.Marshal()
-
-	assert.NoError(t, err)
-
-	desc := new(primitives.VoteData)
-
-	err = desc.Unmarshal(ser)
-
-=======
 	f := fuzz.New().NilChance(0)
 	var v primitives.VoteData
 	f.Fuzz(&v)
@@ -463,30 +198,12 @@
 
 	var desc primitives.VoteData
 	err = desc.Unmarshal(ser)
->>>>>>> 231d6bf8
 	assert.NoError(t, err)
 
 	assert.Equal(t, v, desc)
 }
 
 func Test_SingleValidatorVoteSerialize(t *testing.T) {
-<<<<<<< HEAD
-
-	f := fuzz.New().NilChance(0)
-
-	v := new(primitives.SingleValidatorVote)
-
-	f.Fuzz(v)
-
-	ser, err := v.Marshal()
-
-	assert.NoError(t, err)
-
-	desc := new(primitives.SingleValidatorVote)
-
-	err = desc.Unmarshal(ser)
-
-=======
 	f := fuzz.New().NilChance(0)
 	var v primitives.SingleValidatorVote
 	f.Fuzz(&v)
@@ -496,30 +213,12 @@
 
 	var desc primitives.SingleValidatorVote
 	err = desc.Unmarshal(ser)
->>>>>>> 231d6bf8
 	assert.NoError(t, err)
 
 	assert.Equal(t, v, desc)
 }
 
 func Test_MultiValidatorVoteSerialize(t *testing.T) {
-<<<<<<< HEAD
-
-	f := fuzz.New().NilChance(0)
-
-	v := new(primitives.MultiValidatorVote)
-
-	f.Fuzz(v)
-
-	ser, err := v.Marshal()
-
-	assert.NoError(t, err)
-
-	desc := new(primitives.MultiValidatorVote)
-
-	err = desc.Unmarshal(ser)
-
-=======
 	f := fuzz.New().NilChance(0)
 	var v primitives.MultiValidatorVote
 	f.Fuzz(&v)
@@ -529,30 +228,12 @@
 
 	var desc primitives.MultiValidatorVote
 	err = desc.Unmarshal(ser)
->>>>>>> 231d6bf8
 	assert.NoError(t, err)
 
 	assert.Equal(t, v, desc)
 }
 
 func Test_CoinStateSerialize(t *testing.T) {
-<<<<<<< HEAD
-
-	f := fuzz.New().NilChance(0)
-
-	v := new(primitives.CoinsState)
-
-	f.Fuzz(v)
-
-	ser, err := v.Marshal()
-
-	assert.NoError(t, err)
-
-	desc := new(primitives.CoinsState)
-
-	err = desc.Unmarshal(ser)
-
-=======
 	f := fuzz.New().NilChance(0)
 	var v primitives.CoinsState
 	f.Fuzz(&v)
@@ -562,30 +243,12 @@
 
 	var desc primitives.CoinsState
 	err = desc.Unmarshal(ser)
->>>>>>> 231d6bf8
 	assert.NoError(t, err)
 
 	assert.Equal(t, v, desc)
 }
 
 func Test_GovernanceSerialize(t *testing.T) {
-<<<<<<< HEAD
-
-	f := fuzz.New().NilChance(0)
-
-	v := new(primitives.Governance)
-
-	f.Fuzz(v)
-
-	ser, err := v.Marshal()
-
-	assert.NoError(t, err)
-
-	desc := new(primitives.Governance)
-
-	err = desc.Unmarshal(ser)
-
-=======
 	f := fuzz.New().NilChance(0)
 	var v primitives.Governance
 	f.Fuzz(&v)
@@ -595,30 +258,12 @@
 
 	var desc primitives.Governance
 	err = desc.Unmarshal(ser)
->>>>>>> 231d6bf8
 	assert.NoError(t, err)
 
 	assert.Equal(t, v, desc)
 }
 
 func Test_StateSerialize(t *testing.T) {
-<<<<<<< HEAD
-
-	f := fuzz.New().NilChance(0)
-
-	v := new(primitives.State)
-
-	f.Fuzz(v)
-
-	ser, err := v.Marshal()
-
-	assert.NoError(t, err)
-
-	desc := new(primitives.State)
-
-	err = desc.Unmarshal(ser)
-
-=======
 	f := fuzz.New().NilChance(0)
 	var v primitives.State
 	f.Fuzz(&v)
@@ -628,7 +273,6 @@
 
 	var desc primitives.State
 	err = desc.Unmarshal(ser)
->>>>>>> 231d6bf8
 	assert.NoError(t, err)
 
 	assert.Equal(t, v, desc)
