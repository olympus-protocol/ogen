package primitives

import (
	"errors"

	"github.com/golang/snappy"
	"github.com/olympus-protocol/ogen/utils/chainhash"
)

// ErrorBlockHeaderSize returns when the Blockheader decompresed size is above MaxBlockHeaderBytes
var ErrorBlockHeaderSize = errors.New("blockheader size is too big")

// MaxBlockHeaderBytes is the maximum amount of bytes a header can contain.
const MaxBlockHeaderBytes = 376

// BlockHeader is the container of merkle roots for the blockchain
type BlockHeader struct {
<<<<<<< HEAD
	Version                    uint64
	Nonce                      uint64
	TxMerkleRoot               [32]byte `ssz-size:"32"`
	VoteMerkleRoot             [32]byte `ssz-size:"32"`
	DepositMerkleRoot          [32]byte `ssz-size:"32"`
	ExitMerkleRoot             [32]byte `ssz-size:"32"`
	VoteSlashingMerkleRoot     [32]byte `ssz-size:"32"`
	RANDAOSlashingMerkleRoot   [32]byte `ssz-size:"32"`
	ProposerSlashingMerkleRoot [32]byte `ssz-size:"32"`
	GovernanceVotesMerkleRoot  [32]byte `ssz-size:"32"`
	PrevBlockHash              [32]byte `ssz-size:"32"`
=======
	Version                    uint32
	Nonce                      uint64
	TxMerkleRoot               chainhash.Hash
	VoteMerkleRoot             chainhash.Hash
	DepositMerkleRoot          chainhash.Hash
	ExitMerkleRoot             chainhash.Hash
	VoteSlashingMerkleRoot     chainhash.Hash
	RANDAOSlashingMerkleRoot   chainhash.Hash
	ProposerSlashingMerkleRoot chainhash.Hash
	GovernanceVotesMerkleRoot  chainhash.Hash
	PrevBlockHash              chainhash.Hash
>>>>>>> b54a753a
	Timestamp                  uint64
	Slot                       uint64
	StateRoot                  [32]byte `ssz-size:"32"`
	FeeAddress                 [20]byte `ssz-size:"20"`
}

// TxMerkleRootH returns the TxMerkleRoot data as a hash struct
func (bh *BlockHeader) TxMerkleRootH() *chainhash.Hash {
	h, _ := chainhash.NewHash(bh.TxMerkleRoot)
	return h
}

// VoteMerkleRootH returns the VoteMerkleRoot data as a hash struct
func (bh *BlockHeader) VoteMerkleRootH() *chainhash.Hash {
	h, _ := chainhash.NewHash(bh.VoteMerkleRoot)
	return h
}

// DepositMerkleRootH returns the DepositMerkleRoot data as a hash struct
func (bh *BlockHeader) DepositMerkleRootH() *chainhash.Hash {
	h, _ := chainhash.NewHash(bh.DepositMerkleRoot)
	return h
}

// ExitMerkleRootH returns the ExitMerkleRoot data as a hash struct
func (bh *BlockHeader) ExitMerkleRootH() *chainhash.Hash {
	h, _ := chainhash.NewHash(bh.ExitMerkleRoot)
	return h
}

// VoteSlashingMerkleRootH returns the VoteSlashingMerkleRoot data as a hash struct
func (bh *BlockHeader) VoteSlashingMerkleRootH() *chainhash.Hash {
	h, _ := chainhash.NewHash(bh.VoteSlashingMerkleRoot)
	return h
}

// GovernanceVotesMerkleRootH returns the GovernanceVotesMerkleRoot data as a hash struct
func (bh *BlockHeader) GovernanceVotesMerkleRootH() *chainhash.Hash {
	h, _ := chainhash.NewHash(bh.GovernanceVotesMerkleRoot)
	return h
}

// PrevBlockHashH returns the PrevBlockHash data as a hash struct
func (bh *BlockHeader) PrevBlockHashH() *chainhash.Hash {
	h, _ := chainhash.NewHash(bh.PrevBlockHash)
	return h
}

// RANDAOSlashingMerkleRootH returns the RANDAOSlashingMerkleRoot data as a hash struct
func (bh *BlockHeader) RANDAOSlashingMerkleRootH() *chainhash.Hash {
	h, _ := chainhash.NewHash(bh.RANDAOSlashingMerkleRoot)
	return h
}

// ProposerSlashingMerkleRootH returns the ProposerSlashingMerkleRoot data as a hash struct
func (bh *BlockHeader) ProposerSlashingMerkleRootH() *chainhash.Hash {
	h, _ := chainhash.NewHash(bh.ProposerSlashingMerkleRoot)
	return h
}

// StateRootH returns the StateRoot data as a hash struct
func (bh *BlockHeader) StateRootH() *chainhash.Hash {
	h, _ := chainhash.NewHash(bh.StateRoot)
	return h
}

// Marshal encodes the data.
func (bh *BlockHeader) Marshal() ([]byte, error) {
	b, err := bh.MarshalSSZ()
	if err != nil {
		return nil, err
	}
	if len(b) > MaxBlockHeaderBytes {
		return nil, ErrorBlockHeaderSize
	}
	return snappy.Encode(nil, b), nil
}

// Unmarshal decodes the data.
func (bh *BlockHeader) Unmarshal(b []byte) error {
	d, err := snappy.Decode(nil, b)
	if err != nil {
		return err
	}
	if len(d) > MaxBlockHeaderBytes {
		return ErrorBlockHeaderSize
	}
	return bh.UnmarshalSSZ(d)
}

// Hash calculates the hash of the block header.
func (bh *BlockHeader) Hash() chainhash.Hash {
	b, _ := bh.Marshal()
	return chainhash.HashH(b)
}<|MERGE_RESOLUTION|>--- conflicted
+++ resolved
@@ -15,7 +15,6 @@
 
 // BlockHeader is the container of merkle roots for the blockchain
 type BlockHeader struct {
-<<<<<<< HEAD
 	Version                    uint64
 	Nonce                      uint64
 	TxMerkleRoot               [32]byte `ssz-size:"32"`
@@ -27,19 +26,6 @@
 	ProposerSlashingMerkleRoot [32]byte `ssz-size:"32"`
 	GovernanceVotesMerkleRoot  [32]byte `ssz-size:"32"`
 	PrevBlockHash              [32]byte `ssz-size:"32"`
-=======
-	Version                    uint32
-	Nonce                      uint64
-	TxMerkleRoot               chainhash.Hash
-	VoteMerkleRoot             chainhash.Hash
-	DepositMerkleRoot          chainhash.Hash
-	ExitMerkleRoot             chainhash.Hash
-	VoteSlashingMerkleRoot     chainhash.Hash
-	RANDAOSlashingMerkleRoot   chainhash.Hash
-	ProposerSlashingMerkleRoot chainhash.Hash
-	GovernanceVotesMerkleRoot  chainhash.Hash
-	PrevBlockHash              chainhash.Hash
->>>>>>> b54a753a
 	Timestamp                  uint64
 	Slot                       uint64
 	StateRoot                  [32]byte `ssz-size:"32"`
