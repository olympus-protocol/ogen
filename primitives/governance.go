package primitives

import (
	"bytes"
	"sync"

	"github.com/olympus-protocol/ogen/bls"
	"github.com/olympus-protocol/ogen/utils/chainhash"
	"github.com/prysmaticlabs/go-ssz"
)

type CommunityVoteDataInfo struct {
	Hash chainhash.Hash
	Data CommunityVoteData
}

type ReplacementVotes struct {
	Account [20]byte
	Hash    chainhash.Hash
}
<<<<<<< HEAD
=======

>>>>>>> 7705a1f2
var (
	repalceVotesLock      *sync.RWMutex
	communityVotesLock    *sync.RWMutex
	replacementVotesIndex map[[20]byte]int
	communityVotesIndex   map[chainhash.Hash]int
)

// Governance is a struct that contains CommunityVotes and ReplacementVotes indexes and slices.
type Governance struct {
<<<<<<< HEAD
	
	ReplacementVotes      []ReplacementVotes
	CommunityVotes        []CommunityVoteDataInfo
=======
	ReplacementVotes []ReplacementVotes
	CommunityVotes   []CommunityVoteDataInfo
>>>>>>> 7705a1f2
}

// Load assumes the slices are filled and constuct the indexes.
func (g *Governance) Load() {
	for i, v := range g.ReplacementVotes {
		repalceVotesLock.Lock()
		replacementVotesIndex[v.Account] = i
		repalceVotesLock.Unlock()
	}
	for i, v := range g.CommunityVotes {
		communityVotesLock.Lock()
		communityVotesIndex[v.Hash] = i
		communityVotesLock.Unlock()
	}
}

func NewGovernanceState() Governance {
	return Governance{
		ReplacementVotes: []ReplacementVotes{},
		CommunityVotes:   []CommunityVoteDataInfo{},
	}
}

// GetAllReplacementVotes get all replacement votes on the state.
func (g *Governance) GetAllReplacementVotes() []ReplacementVotes {
	return g.ReplacementVotes
}

// GetReplacementVote returns a replacement vote.
func (g *Governance) GetReplacementVote(acc [20]byte) (chainhash.Hash, bool) {
	return chainhash.Hash{}, false
}

// SetReplacementVote sets a new replacement vote on the state
func (g *Governance) SetReplacementVote(acc [20]byte, hash chainhash.Hash) {
	return
}

// DeleteReplacementVote removes a vote on the slice and reconstruct index
func (g *Governance) DeleteReplacementVote(acc [20]byte) {
	return
}

// GetCommunityVote returns a vote on the community votes state.
func (g *Governance) GetCommunityVote(hash chainhash.Hash) CommunityVoteData {
	return CommunityVoteData{}
}

// SetCommunityVote stores a community vote on the state.
func (g *Governance) SetCommunityVote(hash chainhash.Hash, data CommunityVoteData) {
	return
}

func (g *Governance) getReplacementVoteIndex(acc [20]byte) (int, bool) {
	repalceVotesLock.Lock()
	defer repalceVotesLock.Unlock()
	i, ok := replacementVotesIndex[acc]
	return i, ok
}

func (g *Governance) getCommunityVoteIndex(hash chainhash.Hash) (int, bool) {
	communityVotesLock.Lock()
	defer communityVotesLock.Unlock()
	i, ok := communityVotesIndex[hash]
	return i, ok
}

// CommunityVoteData is the votes that users sign to vote for a specific candidate.
type CommunityVoteData struct {
	ReplacementCandidates [][20]byte
}

// Marshal encodes the data.
func (c *CommunityVoteData) Marshal() ([]byte, error) {
	return ssz.Marshal(c)
}

// Unmarshal decodes the data.
func (c *CommunityVoteData) Unmarshal(b []byte) error {
	return ssz.Unmarshal(b, c)
}

// Copy copies the community vote data.
func (c *CommunityVoteData) Copy() *CommunityVoteData {
	newCommunityVoteData := *c
	newCommunityVoteData.ReplacementCandidates = make([][20]byte, len(c.ReplacementCandidates))
	copy(newCommunityVoteData.ReplacementCandidates, c.ReplacementCandidates)

	return &newCommunityVoteData
}

// Hash calculates the hash of the vote data.
func (c *CommunityVoteData) Hash() chainhash.Hash {
	hash, _ := ssz.HashTreeRoot(c)
	return chainhash.Hash(hash)
}

const (
	// EnterVotingPeriod can be done by anyone on the network to signal that they
	// want a voting period to start.
	EnterVotingPeriod uint8 = iota

	// VoteFor can be done by anyone on the network during a voting period to vote
	// for a specific assignment of managers.
	VoteFor

	// UpdateManagersInstantly updates the current managers on the condition that
	// the signature is signed by 5/5 of the managers.
	UpdateManagersInstantly

	// UpdateManagersVote immediately triggers a community vote to re-elect certain
	// managers on the condition that the signature is signed by 3/5 of the managers.
	UpdateManagersVote
)

// GovernanceVote is a vote for governance.
type GovernanceVote struct {
	Type          uint8
	Data          []byte
	FunctionalSig []byte
	VoteEpoch     uint64
}

func (gv *GovernanceVote) Signature() (bls.FunctionalSignature, error) {
	buf := bytes.NewBuffer([]byte{})
	buf.Write(gv.FunctionalSig)
	sig, err := bls.ReadFunctionalSignature(buf)
	if err != nil {
		return nil, err
	}
	return sig, nil
}

// Marshal encodes the data.
func (gv *GovernanceVote) Marshal() ([]byte, error) {
	return ssz.Marshal(gv)
}

// Unmarshal decodes the data.
func (gv *GovernanceVote) Unmarshal(b []byte) error {
	return ssz.Unmarshal(b, gv)
}

func (gv *GovernanceVote) Valid() bool {
	sigHash := gv.SignatureHash()
	sig, err := gv.Signature()
	if err != nil {
		return false
	}
	return sig.Verify(sigHash[:])
}

// SignatureHash gets the signed part of the hash.
func (gv *GovernanceVote) SignatureHash() chainhash.Hash {
	cp := gv.Copy()
	cp.FunctionalSig = []byte{}
	b, _ := cp.Marshal()
	return chainhash.HashH(b)
}

// Hash calculates the hash of the governance vote.
func (gv *GovernanceVote) Hash() chainhash.Hash {
	hash, _ := ssz.HashTreeRoot(gv)
	return chainhash.Hash(hash)
}

// Copy copies the governance vote.
func (gv *GovernanceVote) Copy() *GovernanceVote {
	newGv := *gv
	newGv.Data = make([]byte, len(gv.Data))
	copy(newGv.Data, gv.Data)
	newGv.FunctionalSig = gv.FunctionalSig
	return &newGv
}<|MERGE_RESOLUTION|>--- conflicted
+++ resolved
@@ -18,10 +18,7 @@
 	Account [20]byte
 	Hash    chainhash.Hash
 }
-<<<<<<< HEAD
-=======
-
->>>>>>> 7705a1f2
+
 var (
 	repalceVotesLock      *sync.RWMutex
 	communityVotesLock    *sync.RWMutex
@@ -31,14 +28,8 @@
 
 // Governance is a struct that contains CommunityVotes and ReplacementVotes indexes and slices.
 type Governance struct {
-<<<<<<< HEAD
-	
-	ReplacementVotes      []ReplacementVotes
-	CommunityVotes        []CommunityVoteDataInfo
-=======
 	ReplacementVotes []ReplacementVotes
 	CommunityVotes   []CommunityVoteDataInfo
->>>>>>> 7705a1f2
 }
 
 // Load assumes the slices are filled and constuct the indexes.
