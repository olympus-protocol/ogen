package wallet

import (
	"context"
	"github.com/olympus-protocol/ogen/pkg/primitives"
	"os"
	"path"
	"path/filepath"
	"strings"

	"go.etcd.io/bbolt"

	pubsub "github.com/libp2p/go-libp2p-pubsub"
	"github.com/olympus-protocol/ogen/internal/chain"
	"github.com/olympus-protocol/ogen/internal/mempool"
	"github.com/olympus-protocol/ogen/internal/peers"
	"github.com/olympus-protocol/ogen/pkg/bls"

	"github.com/olympus-protocol/ogen/internal/logger"
	"github.com/olympus-protocol/ogen/pkg/aesbls"
	"github.com/olympus-protocol/ogen/pkg/chainhash"
	"github.com/olympus-protocol/ogen/pkg/params"
)

// Wallet is the interface for wallet
type Wallet interface {
	NewWallet(name string, priv *bls.SecretKey, password string) error
	OpenWallet(name string, password string) error
	CloseWallet() error
	HasWallet(name string) bool
	GetAvailableWallets() (map[string]string, error)
	GetAccount() (string, error)
	GetSecret() (*bls.SecretKey, error)
	GetPublic() (*bls.PublicKey, error)
	GetAccountRaw() ([20]byte, error)
	GetBalance() (uint64, error)
	StartValidator(validatorPrivBytes [32]byte) (*primitives.Deposit, error)
	ExitValidator(validatorPubKey [48]byte) (*primitives.Exit, error)
	SendToAddress(to string, amount uint64) (*chainhash.Hash, error)
}

var _ Wallet = &wallet{}

// wallet is the structure of the wallet manager.
type wallet struct {
	// Wallet manager properties
	params        *params.ChainParams
<<<<<<< HEAD
	log           logger.Logger
=======
	log           logger.LoggerInterface
>>>>>>> fcc0d0db
	chain         chain.Blockchain
	txTopic       *pubsub.Topic
	mempool       mempool.CoinsMempool
	actionMempool mempool.ActionMempool
	depositTopic  *pubsub.Topic
	exitTopic     *pubsub.Topic
	directory     string
	ctx           context.Context

	// Open wallet information
	db         *bbolt.DB
	name       string
	open       bool
	priv       *bls.SecretKey
	pub        *bls.PublicKey
	accountRaw [20]byte
	account    string
}

// NewWallet creates a new wallet.
<<<<<<< HEAD
func NewWallet(ctx context.Context, log logger.Logger, walletsDir string, params *params.ChainParams, ch chain.Blockchain, hostnode peers.HostNode, mempool *mempool.CoinsMempool, actionMempool *mempool.ActionMempool) (Wallet, error) {
=======
func NewWallet(ctx context.Context, log logger.LoggerInterface, walletsDir string, params *params.ChainParams, ch chain.Blockchain, hostnode peers.HostNode, mempool mempool.CoinsMempool, actionMempool mempool.ActionMempool) (Wallet, error) {
>>>>>>> fcc0d0db
	var txTopic *pubsub.Topic
	var depositTopic *pubsub.Topic
	var exitTopic *pubsub.Topic
	var err error
	if hostnode != nil {
		txTopic, err = hostnode.Topic("tx")
		if err != nil {
			return nil, err
		}

		depositTopic, err = hostnode.Topic("deposits")
		if err != nil {
			return nil, err
		}

		exitTopic, err = hostnode.Topic("exits")
		if err != nil {
			return nil, err
		}
	}
	wall := &wallet{
		log:           log,
		directory:     walletsDir,
		params:        params,
		open:          false,
		chain:         ch,
		txTopic:       txTopic,
		depositTopic:  depositTopic,
		exitTopic:     exitTopic,
		mempool:       mempool,
		ctx:           ctx,
		actionMempool: actionMempool,
	}
	return wall, nil
}

// NewWallet creates a new wallet database.
func (w *wallet) NewWallet(name string, priv *bls.SecretKey, password string) error {
	if w.open {
		w.CloseWallet()
	}
	passhash := chainhash.HashH([]byte(password))
	var secret *bls.SecretKey
	if priv == nil {
		secret = bls.RandKey()
	} else {
		secret = priv
	}
	if _, err := os.Stat(path.Join(w.directory, "wallets")); os.IsNotExist(err) {
		os.Mkdir(path.Join(w.directory, "wallets"), 0700)
	}
	db, err := bbolt.Open(path.Join(w.directory, "wallets", name+".db"), 0600, nil)
	if err != nil {
		return err
	}
	w.db = db
	w.name = name
	w.priv = secret
	w.open = true
	w.pub = secret.PublicKey()
	w.account, err = w.pub.ToAccount()
	if err != nil {
		return err
	}
	w.accountRaw, err = w.pub.Hash()
	if err != nil {
		return err
	}
	nonce, salt, cipher, err := aesbls.Encrypt(secret.Marshal(), []byte(password))
	if err != nil {
		return err
	}
	return w.initialize(cipher, salt, nonce, passhash)
}

// OpenWallet opens an already created wallet database.
func (w *wallet) OpenWallet(name string, password string) error {
	if w.open {
		w.CloseWallet()
	}
	db, err := bbolt.Open(path.Join(w.directory, "wallets", name+".db"), 0600, nil)
	if err != nil {
		return err
	}
	w.db = db
	w.name = name
	secret, err := w.getSecret(password)
	if err != nil {
		return err
	}
	w.priv = secret
	w.pub = secret.PublicKey()
	w.account, err = w.pub.ToAccount()
	if err != nil {
		return err
	}
	w.accountRaw, err = w.pub.Hash()
	if err != nil {
		return err
	}
	w.open = true
	return nil
}

// CloseWallet closes the current opened wallet.
func (w *wallet) CloseWallet() error {
	w.open = false
	w.name = ""
	w.priv = nil
	w.pub = nil
	w.account = ""
	w.accountRaw = [20]byte{}
	return w.db.Close()
}

// HasWallet checks if the name matches to an existing wallet database.
func (w *wallet) HasWallet(name string) bool {
	list, err := w.GetAvailableWallets()
	if err != nil {
		return false
	}
	if len(list) == 0 {
		return false
	}
	_, ok := list[name]
	return ok
}

// GetAvailableWallets returns a map of available wallets.
func (w *wallet) GetAvailableWallets() (map[string]string, error) {
	files := map[string]string{}
	err := filepath.Walk(path.Join(w.directory, "wallets/"), func(path string, info os.FileInfo, err error) error {
		if info != nil {
			if !info.IsDir() {
				if filepath.Ext(path) == ".db" {
					name := strings.Split(info.Name(), ".db")
					files[name[0]] = path + "/" + info.Name()
				}
			}
			return nil
		}
		return nil
	})
	if err != nil {
		return nil, err
	}
	return files, nil
}

// GetAccount returns the current wallet account on bech32 format.
func (w *wallet) GetAccount() (string, error) {
	if !w.open {
		return "", errorNotOpen
	}
	return w.account, nil
}

// GetSecret returns the secret key of the current wallet.
func (w *wallet) GetSecret() (*bls.SecretKey, error) {
	if !w.open {
		return nil, errorNotOpen
	}
	return w.priv, nil
}

// GetPublic returns the public key of the current wallet.
func (w *wallet) GetPublic() (*bls.PublicKey, error) {
	if !w.open {
		return nil, errorNotOpen
	}
	return w.pub, nil
}

// GetAccountRaw returns the current wallet account on a bytes slice.
func (w *wallet) GetAccountRaw() ([20]byte, error) {
	if !w.open {
		return [20]byte{}, errorNotOpen
	}
	return w.accountRaw, nil
}<|MERGE_RESOLUTION|>--- conflicted
+++ resolved
@@ -45,11 +45,7 @@
 type wallet struct {
 	// Wallet manager properties
 	params        *params.ChainParams
-<<<<<<< HEAD
 	log           logger.Logger
-=======
-	log           logger.LoggerInterface
->>>>>>> fcc0d0db
 	chain         chain.Blockchain
 	txTopic       *pubsub.Topic
 	mempool       mempool.CoinsMempool
@@ -70,11 +66,7 @@
 }
 
 // NewWallet creates a new wallet.
-<<<<<<< HEAD
-func NewWallet(ctx context.Context, log logger.Logger, walletsDir string, params *params.ChainParams, ch chain.Blockchain, hostnode peers.HostNode, mempool *mempool.CoinsMempool, actionMempool *mempool.ActionMempool) (Wallet, error) {
-=======
-func NewWallet(ctx context.Context, log logger.LoggerInterface, walletsDir string, params *params.ChainParams, ch chain.Blockchain, hostnode peers.HostNode, mempool mempool.CoinsMempool, actionMempool mempool.ActionMempool) (Wallet, error) {
->>>>>>> fcc0d0db
+func NewWallet(ctx context.Context, log logger.Logger, walletsDir string, params *params.ChainParams, ch chain.Blockchain, hostnode peers.HostNode, mempool mempool.CoinsMempool, actionMempool mempool.ActionMempool) (Wallet, error) {
 	var txTopic *pubsub.Topic
 	var depositTopic *pubsub.Topic
 	var exitTopic *pubsub.Topic
