--- conflicted
+++ resolved
@@ -45,11 +45,7 @@
 type wallet struct {
 	// Wallet manager properties
 	params        *params.ChainParams
-<<<<<<< HEAD
 	log           logger.Logger
-=======
-	log           logger.LoggerInterface
->>>>>>> 60584e51
 	chain         chain.Blockchain
 	txTopic       *pubsub.Topic
 	mempool       *mempool.CoinsMempool
@@ -70,11 +66,7 @@
 }
 
 // NewWallet creates a new wallet.
-<<<<<<< HEAD
-func NewWallet(ctx context.Context, log logger.Logger, walletsDir string, params *params.ChainParams, ch chain.Blockchain, hostnode peers.HostNode, mempool *mempool.CoinsMempool, actionMempool *mempool.ActionMempool) (wallet *Wallet, err error) {
-=======
-func NewWallet(ctx context.Context, log logger.LoggerInterface, walletsDir string, params *params.ChainParams, ch chain.Blockchain, hostnode peers.HostNode, mempool *mempool.CoinsMempool, actionMempool *mempool.ActionMempool) (Wallet, error) {
->>>>>>> 60584e51
+func NewWallet(ctx context.Context, log logger.Logger, walletsDir string, params *params.ChainParams, ch chain.Blockchain, hostnode peers.HostNode, mempool *mempool.CoinsMempool, actionMempool *mempool.ActionMempool) (Wallet, error) {
 	var txTopic *pubsub.Topic
 	var depositTopic *pubsub.Topic
 	var exitTopic *pubsub.Topic
