package mempool

import (
	"bytes"
	"context"
	"github.com/olympus-protocol/ogen/internal/state"
	"github.com/olympus-protocol/ogen/pkg/chainhash"
	"sync"

	"github.com/olympus-protocol/ogen/internal/chainindex"

	pubsub "github.com/libp2p/go-libp2p-pubsub"
	"github.com/olympus-protocol/ogen/internal/chain"
	"github.com/olympus-protocol/ogen/internal/logger"
	"github.com/olympus-protocol/ogen/internal/peers"
	"github.com/olympus-protocol/ogen/pkg/params"
	"github.com/olympus-protocol/ogen/pkg/primitives"
)

// ActioMempool is the interface dor actionMempool
type ActionMempool interface {
	NotifyIllegalVotes(slashing *primitives.VoteSlashing)
	NewTip(_ *chainindex.BlockRow, _ *primitives.Block, _ *primitives.State, _ []*primitives.EpochReceipt)
	ProposerSlashingConditionViolated(slashing *primitives.ProposerSlashing)
	AddDeposit(deposit *primitives.Deposit, state *primitives.State) error
	GetDeposits(num int, withState *primitives.State) ([]*primitives.Deposit, *primitives.State, error)
	RemoveByBlock(b *primitives.Block, tipState *primitives.State)
	AddGovernanceVote(vote *primitives.GovernanceVote, state *primitives.State) error
	AddExit(exit *primitives.Exit, state *primitives.State) error
	GetProposerSlashings(num int, state *primitives.State) ([]*primitives.ProposerSlashing, error)
	GetExits(num int, state *primitives.State) ([]*primitives.Exit, error)
	GetVoteSlashings(num int, state *primitives.State) ([]*primitives.VoteSlashing, error)
	GetRANDAOSlashings(num int, state *primitives.State) ([]*primitives.RANDAOSlashing, error)
	GetGovernanceVotes(num int, state *primitives.State) ([]*primitives.GovernanceVote, error)
}

var _ ActionMempool = &actionMempool{}

// ActionMempool keeps track of actions to be added to the blockchain
// such as deposits, withdrawals, slashings, etc.
type actionMempool struct {
	depositsLock  sync.Mutex
	deposits      map[chainhash.Hash]*primitives.Deposit
	depositsTopic *pubsub.Topic

	exitsLock  sync.Mutex
	exits      map[chainhash.Hash]*primitives.Exit
	exitsTopic *pubsub.Topic

	voteSlashingLock sync.Mutex
	voteSlashings    []*primitives.VoteSlashing

	proposerSlashingLock sync.Mutex
	proposerSlashings    []*primitives.ProposerSlashing

	randaoSlashingLock sync.Mutex
	randaoSlashings    []*primitives.RANDAOSlashing

	governanceVoteLock sync.Mutex
	governanceVotes    map[chainhash.Hash]*primitives.GovernanceVote
	governanceTopic    *pubsub.Topic

	params     *params.ChainParams
	ctx        context.Context
<<<<<<< HEAD
	log        logger.Logger
=======
	log        logger.LoggerInterface
>>>>>>> fcc0d0db
	blockchain chain.Blockchain
	hostNode   peers.HostNode
}

func (am *actionMempool) NotifyIllegalVotes(slashing *primitives.VoteSlashing) {
	slot1 := slashing.Vote1.Data.Slot
	slot2 := slashing.Vote2.Data.Slot

	maxSlot := slot1
	if slot2 > slot1 {
		maxSlot = slot2
	}

	tipState, err := am.blockchain.State().TipStateAtSlot(maxSlot)
	if err != nil {
		am.log.Error(err)
		return
	}

	if _, err := tipState.IsVoteSlashingValid(slashing, am.params); err != nil {
		am.log.Error(err)
		return
	}

	am.voteSlashingLock.Lock()
	defer am.voteSlashingLock.Unlock()

	sh := slashing.Hash()
	for _, d := range am.voteSlashings {
		dh := d.Hash()
		if dh.IsEqual(&sh) {
			return
		}
	}

	am.voteSlashings = append(am.voteSlashings, slashing)
}

<<<<<<< HEAD
func (am *ActionMempool) NewTip(_ *chainindex.BlockRow, _ *primitives.Block, _ state.State, _ []*primitives.EpochReceipt) {
=======
func (am *actionMempool) NewTip(_ *chainindex.BlockRow, _ *primitives.Block, _ *primitives.State, _ []*primitives.EpochReceipt) {
>>>>>>> fcc0d0db
}

func (am *actionMempool) ProposerSlashingConditionViolated(slashing *primitives.ProposerSlashing) {
	slot1 := slashing.BlockHeader1.Slot
	slot2 := slashing.BlockHeader2.Slot

	maxSlot := slot1
	if slot2 > slot1 {
		maxSlot = slot2
	}

	tipState, err := am.blockchain.State().TipStateAtSlot(maxSlot)
	if err != nil {
		am.log.Error(err)
		return
	}

	if _, err := tipState.IsProposerSlashingValid(slashing); err != nil {
		am.log.Error(err)
		return
	}

	am.proposerSlashingLock.Lock()
	defer am.proposerSlashingLock.Unlock()

	sh := slashing.Hash()
	for _, d := range am.proposerSlashings {
		dh := d.Hash()
		if dh.IsEqual(&sh) {
			return
		}
	}

	am.proposerSlashings = append(am.proposerSlashings, slashing)
}

// NewActionMempool constructs a new action mempool.
<<<<<<< HEAD
func NewActionMempool(ctx context.Context, log logger.Logger, p *params.ChainParams, blockchain chain.Blockchain, hostnode peers.HostNode) (*ActionMempool, error) {
=======
func NewActionMempool(ctx context.Context, log logger.LoggerInterface, p *params.ChainParams, blockchain chain.Blockchain, hostnode peers.HostNode) (ActionMempool, error) {
>>>>>>> fcc0d0db
	depositTopic, err := hostnode.Topic("deposits")
	if err != nil {
		return nil, err
	}

	depositTopicSub, err := depositTopic.Subscribe()
	if err != nil {
		return nil, err
	}

	_, err = depositTopic.Relay()
	if err != nil {
		return nil, err
	}

	exitTopic, err := hostnode.Topic("exits")
	if err != nil {
		return nil, err
	}

	exitTopicSub, err := exitTopic.Subscribe()
	if err != nil {
		return nil, err
	}

	_, err = exitTopic.Relay()
	if err != nil {
		return nil, err
	}

	governanceTopic, err := hostnode.Topic("governance")
	if err != nil {
		return nil, err
	}

	governanceTopicSub, err := governanceTopic.Subscribe()
	if err != nil {
		return nil, err
	}

	_, err = governanceTopic.Relay()
	if err != nil {
		return nil, err
	}

	am := &actionMempool{
		params:     p,
		ctx:        ctx,
		log:        log,
		blockchain: blockchain,
		hostNode:   hostnode,

		depositsTopic:   depositTopic,
		exitsTopic:      exitTopic,
		governanceTopic: governanceTopic,

		deposits:        make(map[chainhash.Hash]*primitives.Deposit),
		exits:           make(map[chainhash.Hash]*primitives.Exit),
		governanceVotes: make(map[chainhash.Hash]*primitives.GovernanceVote),
	}

	blockchain.Notify(am)

	go am.handleDepositSub(depositTopicSub)
	go am.handleExitSub(exitTopicSub)
	go am.handleGovernanceSub(governanceTopicSub)

	return am, nil
}

func (am *actionMempool) handleDepositSub(sub *pubsub.Subscription) {
	for {
		msg, err := sub.Next(am.ctx)
		if err != nil {
			am.log.Warnf("error getting next message in deposits topic: %s", err)
			return
		}

		tx := new(primitives.Deposit)

		if err := tx.Unmarshal(msg.Data); err != nil {
			am.log.Warnf("peer sent invalid deposit: %s", err)
			err = am.hostNode.BanScorePeer(msg.GetFrom(), 100)
			if err == nil {
				am.log.Warnf("peer %s was banned", msg.GetFrom().String())
			}
			continue
		}

		currentState := am.blockchain.State().TipState()

		err = am.AddDeposit(tx, currentState)
		if err != nil {
			am.log.Debugf("error adding transaction to mempool (might not be synced): %s", err)
		}
	}
}

// AddDeposit adds a deposit to the mempool.
<<<<<<< HEAD
func (am *ActionMempool) AddDeposit(deposit *primitives.Deposit, state state.State) error {
=======
func (am *actionMempool) AddDeposit(deposit *primitives.Deposit, state *primitives.State) error {
>>>>>>> fcc0d0db
	if err := state.IsDepositValid(deposit, am.params); err != nil {
		return err
	}

	am.depositsLock.Lock()
	defer am.depositsLock.Unlock()

	for _, d := range am.deposits {
		if bytes.Equal(d.Data.PublicKey[:], deposit.Data.PublicKey[:]) {
			return nil
		}
	}
	_, ok := am.deposits[deposit.Hash()]
	if !ok {
		am.deposits[deposit.Hash()] = deposit
	}

	return nil
}

// GetDeposits gets deposits from the mempool. Mutates withState.
<<<<<<< HEAD
func (am *ActionMempool) GetDeposits(num int, withState state.State) ([]*primitives.Deposit, state.State, error) {
=======
func (am *actionMempool) GetDeposits(num int, withState *primitives.State) ([]*primitives.Deposit, *primitives.State, error) {
>>>>>>> fcc0d0db
	am.depositsLock.Lock()
	defer am.depositsLock.Unlock()
	deposits := make([]*primitives.Deposit, 0, num)
	newMempool := make(map[chainhash.Hash]*primitives.Deposit)

	for k, d := range am.deposits {
		if err := withState.ApplyDeposit(d, am.params); err != nil {
			continue
		}
		// if there is no error, it can be part of the new mempool
		newMempool[k] = d

		if len(deposits) < num {
			deposits = append(deposits, d)
		}
	}

	am.deposits = newMempool

	return deposits, withState, nil
}

// RemoveByBlock removes transactions that were in an accepted block.
<<<<<<< HEAD
func (am *ActionMempool) RemoveByBlock(b *primitives.Block, tipState state.State) {
=======
func (am *actionMempool) RemoveByBlock(b *primitives.Block, tipState *primitives.State) {
>>>>>>> fcc0d0db
	am.depositsLock.Lock()
	newDeposits := make(map[chainhash.Hash]*primitives.Deposit)
outer:
	for k, d1 := range am.deposits {
		for _, d2 := range b.Deposits {
			if bytes.Equal(d1.Data.PublicKey[:], d2.Data.PublicKey[:]) {
				continue outer
			}
		}

		if tipState.IsDepositValid(d1, am.params) != nil {
			continue
		}

		newDeposits[k] = d1
	}
	am.deposits = newDeposits
	am.depositsLock.Unlock()

	am.exitsLock.Lock()
	newExits := make(map[chainhash.Hash]*primitives.Exit)
outer1:
	for k, e1 := range am.exits {
		for _, e2 := range b.Exits {
			if bytes.Equal(e1.ValidatorPubkey[:], e2.ValidatorPubkey[:]) {
				continue outer1
			}
		}

		if tipState.IsExitValid(e1) != nil {
			continue
		}

		newExits[k] = e1
	}
	am.exits = newExits
	am.exitsLock.Unlock()

	am.proposerSlashingLock.Lock()
	newProposerSlashings := make([]*primitives.ProposerSlashing, 0, len(am.proposerSlashings))
	for _, ps := range am.proposerSlashings {
		psHash := ps.Hash()
		if b.Header.Slot >= ps.BlockHeader2.Slot+am.params.EpochLength-1 {
			continue
		}

		if b.Header.Slot >= ps.BlockHeader1.Slot+am.params.EpochLength-1 {
			continue
		}

		for _, blockSlashing := range b.ProposerSlashings {
			blockSlashingHash := blockSlashing.Hash()

			if blockSlashingHash.IsEqual(&psHash) {
				continue
			}
		}

		if _, err := tipState.IsProposerSlashingValid(ps); err != nil {
			continue
		}

		newProposerSlashings = append(newProposerSlashings, ps)
	}
	am.proposerSlashings = newProposerSlashings
	am.proposerSlashingLock.Unlock()

	am.voteSlashingLock.Lock()
	newVoteSlashings := make([]*primitives.VoteSlashing, 0, len(am.voteSlashings))
	for _, vs := range am.voteSlashings {
		vsHash := vs.Hash()
		if b.Header.Slot >= vs.Vote1.Data.LastSlotValid(am.params) {
			continue
		}

		if b.Header.Slot >= vs.Vote2.Data.LastSlotValid(am.params) {
			continue
		}

		for _, voteSlashing := range b.VoteSlashings {
			voteSlashingHash := voteSlashing.Hash()

			if voteSlashingHash.IsEqual(&vsHash) {
				continue
			}
		}

		if _, err := tipState.IsVoteSlashingValid(vs, am.params); err != nil {
			continue
		}

		newVoteSlashings = append(newVoteSlashings, vs)
	}
	am.voteSlashings = newVoteSlashings
	am.voteSlashingLock.Unlock()

	am.randaoSlashingLock.Lock()
	newRANDAOSlashings := make([]*primitives.RANDAOSlashing, 0, len(am.randaoSlashings))
	for _, rs := range am.randaoSlashings {
		rsHash := rs.Hash()

		for _, blockSlashing := range b.VoteSlashings {
			blockSlashingHash := blockSlashing.Hash()

			if blockSlashingHash.IsEqual(&rsHash) {
				continue
			}
		}

		if _, err := tipState.IsRANDAOSlashingValid(rs); err != nil {
			continue
		}

		newRANDAOSlashings = append(newRANDAOSlashings, rs)
	}
	am.randaoSlashings = newRANDAOSlashings
	am.randaoSlashingLock.Unlock()

	am.governanceVoteLock.Lock()
	newGovernanceVotes := make(map[chainhash.Hash]*primitives.GovernanceVote)
	for k, gv := range am.governanceVotes {
		gvHash := gv.Hash()

		for _, blockSlashing := range b.VoteSlashings {
			blockSlashingHash := blockSlashing.Hash()

			if blockSlashingHash.IsEqual(&gvHash) {
				continue
			}
		}

		if err := tipState.IsGovernanceVoteValid(gv, am.params); err != nil {
			continue
		}

		newGovernanceVotes[k] = gv
	}
	am.governanceVotes = newGovernanceVotes
	am.governanceVoteLock.Unlock()
}

func (am *actionMempool) handleGovernanceSub(sub *pubsub.Subscription) {
	for {
		msg, err := sub.Next(am.ctx)
		if err != nil {
			am.log.Warnf("error getting next message in exits topic: %s", err)
			return
		}

		tx := new(primitives.GovernanceVote)

		if err := tx.Unmarshal(msg.Data); err != nil {

			am.log.Warnf("peer sent invalid governance vote: %s", err)
			err = am.hostNode.BanScorePeer(msg.GetFrom(), 100)
			if err == nil {
				am.log.Warnf("peer %s was banned", msg.GetFrom().String())
			}
			continue
		}

		currentState := am.blockchain.State().TipState()

		err = am.AddGovernanceVote(tx, currentState)
		if err != nil {
			am.log.Debugf("error adding transaction to mempool (might not be synced): %s", err)
		}
	}
}

// AddGovernanceVote adds a governance vote to the mempool.
<<<<<<< HEAD
func (am *ActionMempool) AddGovernanceVote(vote *primitives.GovernanceVote, state state.State) error {
=======
func (am *actionMempool) AddGovernanceVote(vote *primitives.GovernanceVote, state *primitives.State) error {
>>>>>>> fcc0d0db
	if err := state.IsGovernanceVoteValid(vote, am.params); err != nil {
		return err
	}

	am.governanceVoteLock.Lock()
	defer am.governanceVoteLock.Unlock()

	voteHash := vote.Hash()

	for _, v := range am.governanceVotes {
		vh := v.Hash()
		if vh.IsEqual(&voteHash) {
			return nil
		}
	}
	_, ok := am.governanceVotes[vote.Hash()]
	if !ok {
		am.governanceVotes[vote.Hash()] = vote
	}

	return nil
}

func (am *actionMempool) handleExitSub(sub *pubsub.Subscription) {
	for {
		msg, err := sub.Next(am.ctx)
		if err != nil {
			am.log.Warnf("error getting next message in exits topic: %s", err)
			return
		}

		tx := new(primitives.Exit)

		if err := tx.Unmarshal(msg.Data); err != nil {

			am.log.Warnf("peer sent invalid exit: %s", err)
			err = am.hostNode.BanScorePeer(msg.GetFrom(), 100)
			if err == nil {
				am.log.Warnf("peer %s was banned", msg.GetFrom().String())
			}
			continue
		}

		currentState := am.blockchain.State().TipState()

		err = am.AddExit(tx, currentState)
		if err != nil {
			am.log.Debugf("error adding transaction to mempool (might not be synced): %s", err)
		}
	}
}

// AddExit adds a exit to the mempool.
<<<<<<< HEAD
func (am *ActionMempool) AddExit(exit *primitives.Exit, state state.State) error {
=======
func (am *actionMempool) AddExit(exit *primitives.Exit, state *primitives.State) error {
>>>>>>> fcc0d0db
	if err := state.IsExitValid(exit); err != nil {
		return err
	}

	am.exitsLock.Lock()
	defer am.exitsLock.Unlock()

	for _, e := range am.exits {
		if bytes.Equal(e.ValidatorPubkey[:], e.ValidatorPubkey[:]) {
			return nil
		}
	}

	_, ok := am.exits[exit.Hash()]
	if !ok {
		am.exits[exit.Hash()] = exit
	}

	return nil
}

// GetExits gets exits from the mempool. Mutates withState.
<<<<<<< HEAD
func (am *ActionMempool) GetExits(num int, state state.State) ([]*primitives.Exit, error) {
=======
func (am *actionMempool) GetExits(num int, state *primitives.State) ([]*primitives.Exit, error) {
>>>>>>> fcc0d0db
	am.exitsLock.Lock()
	defer am.exitsLock.Unlock()
	exits := make([]*primitives.Exit, 0, num)
	newMempool := make(map[chainhash.Hash]*primitives.Exit)

	for k, e := range am.exits {
		if err := state.ApplyExit(e); err != nil {
			continue
		}
		// if there is no error, it can be part of the new mempool
		newMempool[k] = e

		if len(exits) < num {
			exits = append(exits, e)
		}
	}

	am.exits = newMempool

	return exits, nil
}

// GetProposerSlashings gets proposer slashings from the mempool. Mutates withState.
<<<<<<< HEAD
func (am *ActionMempool) GetProposerSlashings(num int, state state.State) ([]*primitives.ProposerSlashing, error) {
=======
func (am *actionMempool) GetProposerSlashings(num int, state *primitives.State) ([]*primitives.ProposerSlashing, error) {
>>>>>>> fcc0d0db
	am.proposerSlashingLock.Lock()
	defer am.proposerSlashingLock.Unlock()
	slashings := make([]*primitives.ProposerSlashing, 0, num)
	newMempool := make([]*primitives.ProposerSlashing, 0, len(am.proposerSlashings))

	for _, ps := range am.proposerSlashings {
		if err := state.ApplyProposerSlashing(ps, am.params); err != nil {
			continue
		}
		// if there is no error, it can be part of the new mempool
		newMempool = append(newMempool, ps)

		if len(slashings) < num {
			slashings = append(slashings, ps)
		}
	}

	am.proposerSlashings = newMempool

	return slashings, nil
}

// GetVoteSlashings gets vote slashings from the mempool. Mutates withState.
<<<<<<< HEAD
func (am *ActionMempool) GetVoteSlashings(num int, state state.State) ([]*primitives.VoteSlashing, error) {
=======
func (am *actionMempool) GetVoteSlashings(num int, state *primitives.State) ([]*primitives.VoteSlashing, error) {
>>>>>>> fcc0d0db
	am.voteSlashingLock.Lock()
	defer am.voteSlashingLock.Unlock()
	slashings := make([]*primitives.VoteSlashing, 0, num)
	newMempool := make([]*primitives.VoteSlashing, 0, len(am.voteSlashings))

	for _, vs := range am.voteSlashings {
		if err := state.ApplyVoteSlashing(vs, am.params); err != nil {
			continue
		}
		// if there is no error, it can be part of the new mempool
		newMempool = append(newMempool, vs)

		if len(slashings) < num {
			slashings = append(slashings, vs)
		}
	}

	am.voteSlashings = newMempool

	return slashings, nil
}

// GetRANDAOSlashings gets RANDAO slashings from the mempool. Mutates withState.
<<<<<<< HEAD
func (am *ActionMempool) GetRANDAOSlashings(num int, state state.State) ([]*primitives.RANDAOSlashing, error) {
=======
func (am *actionMempool) GetRANDAOSlashings(num int, state *primitives.State) ([]*primitives.RANDAOSlashing, error) {
>>>>>>> fcc0d0db
	am.randaoSlashingLock.Lock()
	defer am.randaoSlashingLock.Unlock()
	slashings := make([]*primitives.RANDAOSlashing, 0, num)
	newMempool := make([]*primitives.RANDAOSlashing, 0, len(am.randaoSlashings))

	for _, rs := range am.randaoSlashings {
		if err := state.ApplyRANDAOSlashing(rs, am.params); err != nil {
			continue
		}
		// if there is no error, it can be part of the new mempool
		newMempool = append(newMempool, rs)

		if len(slashings) < num {
			slashings = append(slashings, rs)
		}
	}

	am.randaoSlashings = newMempool

	return slashings, nil
}

// GetGovernanceVotes gets governance votes from the mempool. Mutates state.
<<<<<<< HEAD
func (am *ActionMempool) GetGovernanceVotes(num int, state state.State) ([]*primitives.GovernanceVote, error) {
=======
func (am *actionMempool) GetGovernanceVotes(num int, state *primitives.State) ([]*primitives.GovernanceVote, error) {
>>>>>>> fcc0d0db
	am.governanceVoteLock.Lock()
	defer am.governanceVoteLock.Unlock()
	votes := make([]*primitives.GovernanceVote, 0, num)
	newMempool := make(map[chainhash.Hash]*primitives.GovernanceVote)

	for k, gv := range am.governanceVotes {
		if err := state.ProcessGovernanceVote(gv, am.params); err != nil {
			continue
		}
		// if there is no error, it can be part of the new mempool
		newMempool[k] = gv

		if len(votes) < num {
			votes = append(votes, gv)
		}
	}

	am.governanceVotes = newMempool

	return votes, nil
}

var _ chain.BlockchainNotifee = &actionMempool{}
var _ VoteSlashingNotifee = &actionMempool{}<|MERGE_RESOLUTION|>--- conflicted
+++ resolved
@@ -20,18 +20,18 @@
 // ActioMempool is the interface dor actionMempool
 type ActionMempool interface {
 	NotifyIllegalVotes(slashing *primitives.VoteSlashing)
-	NewTip(_ *chainindex.BlockRow, _ *primitives.Block, _ *primitives.State, _ []*primitives.EpochReceipt)
+	NewTip(_ *chainindex.BlockRow, _ *primitives.Block, _ state.State, _ []*primitives.EpochReceipt)
 	ProposerSlashingConditionViolated(slashing *primitives.ProposerSlashing)
-	AddDeposit(deposit *primitives.Deposit, state *primitives.State) error
-	GetDeposits(num int, withState *primitives.State) ([]*primitives.Deposit, *primitives.State, error)
-	RemoveByBlock(b *primitives.Block, tipState *primitives.State)
-	AddGovernanceVote(vote *primitives.GovernanceVote, state *primitives.State) error
-	AddExit(exit *primitives.Exit, state *primitives.State) error
-	GetProposerSlashings(num int, state *primitives.State) ([]*primitives.ProposerSlashing, error)
-	GetExits(num int, state *primitives.State) ([]*primitives.Exit, error)
-	GetVoteSlashings(num int, state *primitives.State) ([]*primitives.VoteSlashing, error)
-	GetRANDAOSlashings(num int, state *primitives.State) ([]*primitives.RANDAOSlashing, error)
-	GetGovernanceVotes(num int, state *primitives.State) ([]*primitives.GovernanceVote, error)
+	AddDeposit(deposit *primitives.Deposit, state state.State) error
+	GetDeposits(num int, withState state.State) ([]*primitives.Deposit, state.State, error)
+	RemoveByBlock(b *primitives.Block, tipState state.State)
+	AddGovernanceVote(vote *primitives.GovernanceVote, state state.State) error
+	AddExit(exit *primitives.Exit, state state.State) error
+	GetProposerSlashings(num int, state state.State) ([]*primitives.ProposerSlashing, error)
+	GetExits(num int, state state.State) ([]*primitives.Exit, error)
+	GetVoteSlashings(num int, state state.State) ([]*primitives.VoteSlashing, error)
+	GetRANDAOSlashings(num int, state state.State) ([]*primitives.RANDAOSlashing, error)
+	GetGovernanceVotes(num int, state state.State) ([]*primitives.GovernanceVote, error)
 }
 
 var _ ActionMempool = &actionMempool{}
@@ -62,11 +62,7 @@
 
 	params     *params.ChainParams
 	ctx        context.Context
-<<<<<<< HEAD
 	log        logger.Logger
-=======
-	log        logger.LoggerInterface
->>>>>>> fcc0d0db
 	blockchain chain.Blockchain
 	hostNode   peers.HostNode
 }
@@ -105,11 +101,7 @@
 	am.voteSlashings = append(am.voteSlashings, slashing)
 }
 
-<<<<<<< HEAD
-func (am *ActionMempool) NewTip(_ *chainindex.BlockRow, _ *primitives.Block, _ state.State, _ []*primitives.EpochReceipt) {
-=======
-func (am *actionMempool) NewTip(_ *chainindex.BlockRow, _ *primitives.Block, _ *primitives.State, _ []*primitives.EpochReceipt) {
->>>>>>> fcc0d0db
+func (am *actionMempool) NewTip(_ *chainindex.BlockRow, _ *primitives.Block, _ state.State, _ []*primitives.EpochReceipt) {
 }
 
 func (am *actionMempool) ProposerSlashingConditionViolated(slashing *primitives.ProposerSlashing) {
@@ -147,11 +139,7 @@
 }
 
 // NewActionMempool constructs a new action mempool.
-<<<<<<< HEAD
-func NewActionMempool(ctx context.Context, log logger.Logger, p *params.ChainParams, blockchain chain.Blockchain, hostnode peers.HostNode) (*ActionMempool, error) {
-=======
-func NewActionMempool(ctx context.Context, log logger.LoggerInterface, p *params.ChainParams, blockchain chain.Blockchain, hostnode peers.HostNode) (ActionMempool, error) {
->>>>>>> fcc0d0db
+func NewActionMempool(ctx context.Context, log logger.Logger, p *params.ChainParams, blockchain chain.Blockchain, hostnode peers.HostNode) (ActionMempool, error) {
 	depositTopic, err := hostnode.Topic("deposits")
 	if err != nil {
 		return nil, err
@@ -251,11 +239,7 @@
 }
 
 // AddDeposit adds a deposit to the mempool.
-<<<<<<< HEAD
-func (am *ActionMempool) AddDeposit(deposit *primitives.Deposit, state state.State) error {
-=======
-func (am *actionMempool) AddDeposit(deposit *primitives.Deposit, state *primitives.State) error {
->>>>>>> fcc0d0db
+func (am *actionMempool) AddDeposit(deposit *primitives.Deposit, state state.State) error {
 	if err := state.IsDepositValid(deposit, am.params); err != nil {
 		return err
 	}
@@ -277,11 +261,7 @@
 }
 
 // GetDeposits gets deposits from the mempool. Mutates withState.
-<<<<<<< HEAD
-func (am *ActionMempool) GetDeposits(num int, withState state.State) ([]*primitives.Deposit, state.State, error) {
-=======
-func (am *actionMempool) GetDeposits(num int, withState *primitives.State) ([]*primitives.Deposit, *primitives.State, error) {
->>>>>>> fcc0d0db
+func (am *actionMempool) GetDeposits(num int, withState state.State) ([]*primitives.Deposit, state.State, error) {
 	am.depositsLock.Lock()
 	defer am.depositsLock.Unlock()
 	deposits := make([]*primitives.Deposit, 0, num)
@@ -305,11 +285,7 @@
 }
 
 // RemoveByBlock removes transactions that were in an accepted block.
-<<<<<<< HEAD
-func (am *ActionMempool) RemoveByBlock(b *primitives.Block, tipState state.State) {
-=======
-func (am *actionMempool) RemoveByBlock(b *primitives.Block, tipState *primitives.State) {
->>>>>>> fcc0d0db
+func (am *actionMempool) RemoveByBlock(b *primitives.Block, tipState state.State) {
 	am.depositsLock.Lock()
 	newDeposits := make(map[chainhash.Hash]*primitives.Deposit)
 outer:
@@ -481,11 +457,7 @@
 }
 
 // AddGovernanceVote adds a governance vote to the mempool.
-<<<<<<< HEAD
-func (am *ActionMempool) AddGovernanceVote(vote *primitives.GovernanceVote, state state.State) error {
-=======
-func (am *actionMempool) AddGovernanceVote(vote *primitives.GovernanceVote, state *primitives.State) error {
->>>>>>> fcc0d0db
+func (am *actionMempool) AddGovernanceVote(vote *primitives.GovernanceVote, state state.State) error {
 	if err := state.IsGovernanceVoteValid(vote, am.params); err != nil {
 		return err
 	}
@@ -539,11 +511,7 @@
 }
 
 // AddExit adds a exit to the mempool.
-<<<<<<< HEAD
-func (am *ActionMempool) AddExit(exit *primitives.Exit, state state.State) error {
-=======
-func (am *actionMempool) AddExit(exit *primitives.Exit, state *primitives.State) error {
->>>>>>> fcc0d0db
+func (am *actionMempool) AddExit(exit *primitives.Exit, state state.State) error {
 	if err := state.IsExitValid(exit); err != nil {
 		return err
 	}
@@ -566,11 +534,7 @@
 }
 
 // GetExits gets exits from the mempool. Mutates withState.
-<<<<<<< HEAD
-func (am *ActionMempool) GetExits(num int, state state.State) ([]*primitives.Exit, error) {
-=======
-func (am *actionMempool) GetExits(num int, state *primitives.State) ([]*primitives.Exit, error) {
->>>>>>> fcc0d0db
+func (am *actionMempool) GetExits(num int, state state.State) ([]*primitives.Exit, error) {
 	am.exitsLock.Lock()
 	defer am.exitsLock.Unlock()
 	exits := make([]*primitives.Exit, 0, num)
@@ -594,11 +558,7 @@
 }
 
 // GetProposerSlashings gets proposer slashings from the mempool. Mutates withState.
-<<<<<<< HEAD
-func (am *ActionMempool) GetProposerSlashings(num int, state state.State) ([]*primitives.ProposerSlashing, error) {
-=======
-func (am *actionMempool) GetProposerSlashings(num int, state *primitives.State) ([]*primitives.ProposerSlashing, error) {
->>>>>>> fcc0d0db
+func (am *actionMempool) GetProposerSlashings(num int, state state.State) ([]*primitives.ProposerSlashing, error) {
 	am.proposerSlashingLock.Lock()
 	defer am.proposerSlashingLock.Unlock()
 	slashings := make([]*primitives.ProposerSlashing, 0, num)
@@ -622,11 +582,7 @@
 }
 
 // GetVoteSlashings gets vote slashings from the mempool. Mutates withState.
-<<<<<<< HEAD
-func (am *ActionMempool) GetVoteSlashings(num int, state state.State) ([]*primitives.VoteSlashing, error) {
-=======
-func (am *actionMempool) GetVoteSlashings(num int, state *primitives.State) ([]*primitives.VoteSlashing, error) {
->>>>>>> fcc0d0db
+func (am *actionMempool) GetVoteSlashings(num int, state state.State) ([]*primitives.VoteSlashing, error) {
 	am.voteSlashingLock.Lock()
 	defer am.voteSlashingLock.Unlock()
 	slashings := make([]*primitives.VoteSlashing, 0, num)
@@ -650,11 +606,7 @@
 }
 
 // GetRANDAOSlashings gets RANDAO slashings from the mempool. Mutates withState.
-<<<<<<< HEAD
-func (am *ActionMempool) GetRANDAOSlashings(num int, state state.State) ([]*primitives.RANDAOSlashing, error) {
-=======
-func (am *actionMempool) GetRANDAOSlashings(num int, state *primitives.State) ([]*primitives.RANDAOSlashing, error) {
->>>>>>> fcc0d0db
+func (am *actionMempool) GetRANDAOSlashings(num int, state state.State) ([]*primitives.RANDAOSlashing, error) {
 	am.randaoSlashingLock.Lock()
 	defer am.randaoSlashingLock.Unlock()
 	slashings := make([]*primitives.RANDAOSlashing, 0, num)
@@ -678,11 +630,7 @@
 }
 
 // GetGovernanceVotes gets governance votes from the mempool. Mutates state.
-<<<<<<< HEAD
-func (am *ActionMempool) GetGovernanceVotes(num int, state state.State) ([]*primitives.GovernanceVote, error) {
-=======
-func (am *actionMempool) GetGovernanceVotes(num int, state *primitives.State) ([]*primitives.GovernanceVote, error) {
->>>>>>> fcc0d0db
+func (am *actionMempool) GetGovernanceVotes(num int, state state.State) ([]*primitives.GovernanceVote, error) {
 	am.governanceVoteLock.Lock()
 	defer am.governanceVoteLock.Unlock()
 	votes := make([]*primitives.GovernanceVote, 0, num)
