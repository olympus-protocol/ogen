package mempool

import (
	"context"
	"errors"
	"fmt"
	"github.com/olympus-protocol/ogen/internal/state"
	"sync"

	pubsub "github.com/libp2p/go-libp2p-pubsub"
	"github.com/olympus-protocol/ogen/internal/chain"
	"github.com/olympus-protocol/ogen/internal/logger"
	"github.com/olympus-protocol/ogen/internal/peers"
	"github.com/olympus-protocol/ogen/pkg/params"

	"github.com/olympus-protocol/ogen/pkg/primitives"
)

type coinMempoolItem struct {
	transactions map[uint64]*primitives.Tx
	balanceSpent uint64
}

func (cmi *coinMempoolItem) add(item primitives.Tx, maxAmount uint64) error {
	txNonce := item.Nonce
	txAmount := item.Amount
	txFee := item.Fee

	if txAmount+txFee+cmi.balanceSpent >= maxAmount {
		return fmt.Errorf("did not add transaction spending %d with balance of %d", txAmount+txFee+cmi.balanceSpent, maxAmount)
	}

	if _, ok := cmi.transactions[txNonce]; ok {
		// silently accept since we already have this
		return nil
	}

	cmi.balanceSpent += txAmount + txFee
	cmi.transactions[txNonce] = &item

	return nil
}

func (cmi *coinMempoolItem) removeBefore(nonce uint64) {
	for i, tx := range cmi.transactions {
		if i <= nonce {
			cmi.balanceSpent -= tx.Fee + tx.Amount
			delete(cmi.transactions, i)
		}
	}
}

func newCoinMempoolItem() *coinMempoolItem {
	return &coinMempoolItem{
		transactions: make(map[uint64]*primitives.Tx),
	}
}

<<<<<<< HEAD
// CoinsMempool represents a mempool for coin transactions.
type CoinsMempool struct {
=======
// CoinsMempool is an interface for coinMempool
type CoinsMempool interface {
	Add(item primitives.Tx, state *primitives.CoinsState) error
	RemoveByBlock(b *primitives.Block)
	Get(maxTransactions uint64, state *primitives.State) ([]*primitives.Tx, *primitives.State)
}

var _ CoinsMempool = &coinsMempool{}

// coinsMempool represents a mempool for coin transactions.
type coinsMempool struct {
>>>>>>> fcc0d0db
	blockchain chain.Blockchain
	hostNode   peers.HostNode
	params     *params.ChainParams
	topic      *pubsub.Topic
	ctx        context.Context
<<<<<<< HEAD
	log        logger.Logger
=======
	log        logger.LoggerInterface
>>>>>>> fcc0d0db

	mempool  map[[20]byte]*coinMempoolItem
	balances map[[20]byte]uint64
	lock     sync.RWMutex
	baLock   sync.RWMutex
}

// Add adds an item to the coins mempool.
func (cm *coinsMempool) Add(item primitives.Tx, state *primitives.CoinsState) error {
	cm.lock.Lock()
	defer cm.lock.Unlock()
	fpkh, err := item.FromPubkeyHash()
	if err != nil {
		return err
	}

	if item.Nonce != state.Nonces[fpkh]+1 {
		return errors.New("invalid nonce")
	}

	if item.Fee < 5000 {
		return errors.New("transaction doesn't include enough fee")
	}

	mpi, ok := cm.mempool[fpkh]
	if !ok {
		cm.mempool[fpkh] = newCoinMempoolItem()
		mpi = cm.mempool[fpkh]
	}
	if err := mpi.add(item, state.Balances[fpkh]); err != nil {
		return err
	}

	return nil
}

// RemoveByBlock removes transactions that were in an accepted block.
func (cm *coinsMempool) RemoveByBlock(b *primitives.Block) {
	cm.lock.Lock()
	defer cm.lock.Unlock()
	for _, tx := range b.Txs {
		fpkh, err := tx.FromPubkeyHash()
		if err != nil {
			continue
		}
		mempoolItem, found := cm.mempool[fpkh]
		if !found {
			continue
		}
		mempoolItem.removeBefore(tx.Nonce)
		if mempoolItem.balanceSpent == 0 {
			delete(cm.mempool, fpkh)
		}
	}
}

// Get gets transactions to be included in a block. Mutates state.
<<<<<<< HEAD
func (cm *CoinsMempool) Get(maxTransactions uint64, state state.State) ([]*primitives.Tx, state.State) {
=======
func (cm *coinsMempool) Get(maxTransactions uint64, state *primitives.State) ([]*primitives.Tx, *primitives.State) {
>>>>>>> fcc0d0db
	cm.lock.RLock()
	defer cm.lock.RUnlock()
	allTransactions := make([]*primitives.Tx, 0, maxTransactions)

outer:
	for _, addr := range cm.mempool {
		for _, tx := range addr.transactions {
			if err := state.ApplyTransactionSingle(tx, [20]byte{}, cm.params); err != nil {
				continue
			}
			allTransactions = append(allTransactions, tx)
			if uint64(len(allTransactions)) >= maxTransactions {
				break outer
			}
		}
	}

	// we can prioritize here, but we aren't to keep it simple
	return allTransactions, state
}

// func (cm *CoinsMempool) modifyBalance(tx primitives.Tx, add bool) error {
// 	if add {
// 		sendingAcc := tx.Payload.FromPubkeyHash()
// 		receiving := tx.
// 		b, exist := cm.balances[]
// 	}
// }

func (cm *coinsMempool) handleSubscription(topic *pubsub.Subscription) {
	for {
		msg, err := topic.Next(cm.ctx)
		if err != nil {
			cm.log.Warnf("error getting next message in coins topic: %s", err)
			return
		}

		tx := new(primitives.Tx)

		if err := tx.Unmarshal(msg.Data); err != nil {

			cm.log.Warnf("peer sent invalid transaction: %s", err)
			err = cm.hostNode.BanScorePeer(msg.GetFrom(), 100)
			if err == nil {
				cm.log.Warnf("peer %s was banned", msg.GetFrom().String())
			}
			continue
		}

		currentState := cm.blockchain.State().TipState().GetCoinsState()

		err = cm.Add(*tx, &currentState)
		if err != nil {
			cm.log.Debugf("error adding transaction to mempool (might not be synced): %s", err)
			if err.Error() == "invalid nonce" {
				err = cm.hostNode.BanScorePeer(msg.GetFrom(), 10)
				if err == nil {
					cm.log.Warnf("peer %s banscore was increased", msg.GetFrom().String())
				}
			}
		}
	}
}

// NewCoinsMempool constructs a new coins mempool.
<<<<<<< HEAD
func NewCoinsMempool(ctx context.Context, log logger.Logger, ch chain.Blockchain, hostNode peers.HostNode, params *params.ChainParams) (*CoinsMempool, error) {
=======
func NewCoinsMempool(ctx context.Context, log logger.LoggerInterface, ch chain.Blockchain, hostNode peers.HostNode, params *params.ChainParams) (CoinsMempool, error) {
>>>>>>> fcc0d0db
	topic, err := hostNode.Topic("tx")
	if err != nil {
		return nil, err
	}

	topicSub, err := topic.Subscribe()
	if err != nil {
		return nil, err
	}

	_, err = topic.Relay()
	if err != nil {
		return nil, err
	}

	cm := &coinsMempool{
		mempool:    make(map[[20]byte]*coinMempoolItem),
		balances:   make(map[[20]byte]uint64),
		ctx:        ctx,
		blockchain: ch,
		hostNode:   hostNode,
		params:     params,
		topic:      topic,
		log:        log,
	}

	go cm.handleSubscription(topicSub)

	return cm, nil
}<|MERGE_RESOLUTION|>--- conflicted
+++ resolved
@@ -56,32 +56,23 @@
 	}
 }
 
-<<<<<<< HEAD
-// CoinsMempool represents a mempool for coin transactions.
-type CoinsMempool struct {
-=======
 // CoinsMempool is an interface for coinMempool
 type CoinsMempool interface {
 	Add(item primitives.Tx, state *primitives.CoinsState) error
 	RemoveByBlock(b *primitives.Block)
-	Get(maxTransactions uint64, state *primitives.State) ([]*primitives.Tx, *primitives.State)
+	Get(maxTransactions uint64, state state.State) ([]*primitives.Tx, state.State)
 }
 
 var _ CoinsMempool = &coinsMempool{}
 
 // coinsMempool represents a mempool for coin transactions.
 type coinsMempool struct {
->>>>>>> fcc0d0db
 	blockchain chain.Blockchain
 	hostNode   peers.HostNode
 	params     *params.ChainParams
 	topic      *pubsub.Topic
 	ctx        context.Context
-<<<<<<< HEAD
 	log        logger.Logger
-=======
-	log        logger.LoggerInterface
->>>>>>> fcc0d0db
 
 	mempool  map[[20]byte]*coinMempoolItem
 	balances map[[20]byte]uint64
@@ -139,11 +130,7 @@
 }
 
 // Get gets transactions to be included in a block. Mutates state.
-<<<<<<< HEAD
-func (cm *CoinsMempool) Get(maxTransactions uint64, state state.State) ([]*primitives.Tx, state.State) {
-=======
-func (cm *coinsMempool) Get(maxTransactions uint64, state *primitives.State) ([]*primitives.Tx, *primitives.State) {
->>>>>>> fcc0d0db
+func (cm *coinsMempool) Get(maxTransactions uint64, state state.State) ([]*primitives.Tx, state.State) {
 	cm.lock.RLock()
 	defer cm.lock.RUnlock()
 	allTransactions := make([]*primitives.Tx, 0, maxTransactions)
@@ -209,11 +196,7 @@
 }
 
 // NewCoinsMempool constructs a new coins mempool.
-<<<<<<< HEAD
-func NewCoinsMempool(ctx context.Context, log logger.Logger, ch chain.Blockchain, hostNode peers.HostNode, params *params.ChainParams) (*CoinsMempool, error) {
-=======
-func NewCoinsMempool(ctx context.Context, log logger.LoggerInterface, ch chain.Blockchain, hostNode peers.HostNode, params *params.ChainParams) (CoinsMempool, error) {
->>>>>>> fcc0d0db
+func NewCoinsMempool(ctx context.Context, log logger.Logger, ch chain.Blockchain, hostNode peers.HostNode, params *params.ChainParams) (CoinsMempool, error) {
 	topic, err := hostNode.Topic("tx")
 	if err != nil {
 		return nil, err
