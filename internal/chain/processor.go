package chain

import (
	"errors"
	"fmt"
	"time"

	"github.com/olympus-protocol/ogen/internal/chainindex"
	"github.com/olympus-protocol/ogen/pkg/bls"
	"github.com/olympus-protocol/ogen/pkg/chainhash"
	"github.com/olympus-protocol/ogen/pkg/primitives"
)

type blockRowAndValidator struct {
	row       *chainindex.BlockRow
	validator uint64
}

// UpdateChainHead updates the blockchain head if needed
func (ch *blockchain) UpdateChainHead(possible chainhash.Hash, isCheck bool) error {
	_, justifiedState := ch.state.GetJustifiedHead()
	activeValidatorIndices := justifiedState.GetValidatorIndicesActiveAt(justifiedState.GetEpochIndex())
	var targets []blockRowAndValidator
	for _, i := range activeValidatorIndices {
		bl, err := ch.getLatestAttestationTarget(i)
		if err != nil {
			continue
		}
		targets = append(targets, blockRowAndValidator{
			row:       bl,
			validator: i})
	}

	getVoteCount := func(block *chainindex.BlockRow) uint64 {
		votes := uint64(0)
		for _, target := range targets {
			node := target.row.GetAncestorAtSlot(block.Slot)
			if node == nil {
				return 0
			}
			if node.Hash.IsEqual(&block.Hash) {
				votes += justifiedState.GetEffectiveBalance(target.validator) / 1e8
			}
		}
		return votes
	}

	head, _ := ch.state.GetJustifiedHead()
	// this may seem weird, but it occurs when importing when the justified block is not
	// imported, but the finalized head is. It should never occur other than that
	if head == nil {
		head, _ = ch.state.GetFinalizedHead()
	}

	for {
		children := head.Children()
		if len(children) == 0 {
			if head.Hash.IsEqual(&possible) {
<<<<<<< HEAD
				if isCheck {
					return nil
				}
				ch.state.Blockchain().SetTip(head)
=======
				ch.state.Chain().SetTip(head)
>>>>>>> 0058fb6e

				ch.log.Infof("setting head to %s", head.Hash)

				err := ch.db.SetTip(head.Hash)
				if err != nil {
					return err
				}

			}
			return nil
		}
		bestVoteCountChild := children[0]
		bestVotes := uint64(0)
		if len(children) > 1 {
			bestVotes = getVoteCount(bestVoteCountChild)
		}
		for _, c := range children[1:] {
			vc := getVoteCount(c)
			if vc > bestVotes {
				bestVoteCountChild = c
				bestVotes = vc
			}
		}
		head = bestVoteCountChild
	}
}

func (ch *blockchain) getLatestAttestationTarget(validator uint64) (row *chainindex.BlockRow, err error) {
	var att *primitives.MultiValidatorVote
	att, ok := ch.state.GetLatestVote(validator)
	if !ok {
		return nil, fmt.Errorf("attestation target not found")
	}

	row, ok = ch.state.Index().Get(att.Data.BeaconBlockHash)
	if !ok {
		return nil, errors.New("couldn't find block attested to by validator in chainindex")
	}
	return row, nil
}

// ProcessBlock processes an incoming block from a peer or the miner.
func (ch *blockchain) ProcessBlock(block *primitives.Block) error {
	// 1. first verify basic block properties
	// b. get parent block
	blockTime := ch.genesisTime.Add(time.Second * time.Duration(ch.netParams.SlotDuration*block.Header.Slot))

	blockHash := block.Hash()

	if other, found := ch.State().Chain().GetNodeBySlot(block.Header.Slot); found && other.Slot == block.Header.Slot {
		if other.Hash.IsEqual(&blockHash) {
			return nil
		}

		lastBlockHash := block.Header.PrevBlockHash

		view, err := ch.State().GetSubView(lastBlockHash)
		if err != nil {
			return err
		}

		lastBlockState, _, err := ch.State().GetStateForHashAtSlot(lastBlockHash, block.Header.Slot, &view)
		if err != nil {
			return err
		}

		if err := lastBlockState.CheckBlockSignature(block); err != nil {
			return err
		}

		otherBlock, err := ch.GetBlock(other.Hash)
		if err != nil {
			return err
		}

		proposerPub, err := lastBlockState.GetProposerPublicKey(block)
		if err != nil {
			return err
		}

		blockSig, err := bls.SignatureFromBytes(block.Signature[:])
		if err != nil {
			return err
		}

		otherSig, err := bls.SignatureFromBytes(otherBlock.Signature[:])
		if err != nil {
			return err
		}

		ch.log.Warnf("found duplicate block at slot %d, reporting...", block.Header.Slot)

		for n := range ch.notifees {
			var b, os [96]byte
			var p [48]byte
			copy(b[:], blockSig.Marshal())
			copy(os[:], otherSig.Marshal())
			copy(p[:], proposerPub.Marshal())
			n.ProposerSlashingConditionViolated(&primitives.ProposerSlashing{
				BlockHeader1:       block.Header,
				BlockHeader2:       otherBlock.Header,
				Signature1:         b,
				Signature2:         os,
				ValidatorPublicKey: p,
			})
		}
		return nil
	}

	if time.Now().Add(time.Second * 2).Before(blockTime) {
		return fmt.Errorf("block %d processed at %s, but should wait until %s", block.Header.Slot, time.Now(), blockTime)
	}

	// 2. verify block against previous block's state

	newState, receipts, err := ch.State().Add(block, true)

	if err != nil {
		ch.log.Warn(err)
		return err
	}

	if len(receipts) > 0 {
		msg := "\nEpoch Receipts\n----------\n"
		receiptTypes := make(map[string]int64)

		for _, r := range receipts {
			if _, ok := receiptTypes[r.TypeString()]; !ok {
				receiptTypes[r.TypeString()] = r.Amount
			} else {
				receiptTypes[r.TypeString()] += r.Amount
			}
		}

		for rt, amount := range receiptTypes {
			if amount > 0 {
				msg += fmt.Sprintf("rewarded %d for %s\n", amount, rt)
			} else if amount < 0 {
				msg += fmt.Sprintf("penalized %d for %s\n", -amount, rt)
			} else {
				msg += fmt.Sprintf("neutral increments for %s\n", rt)
			}
		}

		ch.log.Debugf(msg)
	}

	/**
	Check if all operations are possible
	Store all data as raw bytes
	*/
	err = ch.db.AddRawBlock(block, true)
	if err != nil {
		ch.log.Infof("ProcessBlock==AddRawBlock==Failed")
		return err
	}
<<<<<<< HEAD
	/*
		BlockRow-> RawBlock
		Eventually a block is manged into RawBlck and BlockRow.
	*/
	prev, err := ch.state.Index().Add(*block, true)
=======

	row, err := ch.state.Index().Add(block)
>>>>>>> 0058fb6e
	if err != nil {
		ch.log.Infof("ProcessBlock==Index().Add==Failed")
		return err
	}

	//// set current block row in database
	//if err := ch.db.SetBlockRow(row.ToBlockNodeDisk()); err != nil {
	//	ch.log.Infof("ProcessBlock==SetBlockRow==Failed")
	//	return err
	//}
	//
	//// update parent to point at current
	//if err := ch.db.SetBlockRow(row.Parent.ToBlockNodeDisk()); err != nil {
	//	ch.log.Infof("ProcessBlock==SetBlockRow2==Failed")
	//	return err
	//}

	for _, a := range block.Votes {
		validators, err := newState.GetVoteCommittee(a.Data.Slot)
		if err != nil {
			return err
		}
		ch.state.SetLatestVotesIfNeeded(validators, a)
	}
	/*********
	  Finish all of checks.
	*/
	if err := ch.UpdateChainHead(blockHash, true); err != nil {
		ch.log.Infof("ProcessBlock==UpdateChainHead==Failed")
		return err
	}

	view := NewChainView(prev)
	//view, err := ch.State().GetSubView(block.Header.PrevBlockHash)
	//if err != nil {
	//	return err
	//}

	finalizedSlot := newState.GetFinalizedEpoch() * ch.netParams.EpochLength
	finalizedHash, err := view.GetHashBySlot(finalizedSlot)
	if err != nil {
		return err
	}
	finalizedState, found := ch.state.GetStateForHash(finalizedHash)
	if !found {
		return fmt.Errorf("could not find finalized state with hash %s in state map", finalizedHash)
	}

	if oldHead, err := ch.db.SetFinalizedHead(finalizedHash); err != nil {
		_, _ = ch.db.SetFinalizedHead(oldHead)
		return err
	}
	if err := ch.state.SetFinalizedHead(finalizedHash, finalizedState); err != nil {
		return err
	}
	if _, err := ch.db.SetFinalizedState(finalizedState); err != nil {
		return err
	}

	justifiedState, found := ch.state.GetStateForHash(newState.GetJustifiedEpochHash())
	if !found {
		return fmt.Errorf("could not find justified state with hash %s in state map", newState.GetJustifiedEpochHash())
	}
	if _, err := ch.db.SetJustifiedHead(newState.GetJustifiedEpochHash()); err != nil {
		return err
	}
	if err := ch.state.SetJustifiedHead(newState.GetJustifiedEpochHash(), justifiedState); err != nil {
		return err
	}
	if _, err := ch.db.SetJustifiedState(justifiedState); err != nil {
		return err
	}

	// To prevent deleting a finalized state, keep 20 slots more before finalized state
	ch.state.RemoveBeforeSlot(finalizedSlot)

	ch.log.Debugf("processed %d votes %d deposits %d exits and %d transactions", len(block.Votes), len(block.Deposits), len(block.Exits), len(block.Txs))
	ch.log.Debugf("included %d vote slashing %d randao slashing %d proposer slashing", len(block.VoteSlashings), len(block.RANDAOSlashings), len(block.ProposerSlashings))
	ch.log.Infof("new block at slot: %d with %d finalized and %d justified", block.Header.Slot, newState.GetFinalizedEpoch(), newState.GetJustifiedEpoch())

	voted := 0

	/**
	Check if all operations are possible
	Store all data as raw bytes
	*/
	err = ch.db.AddRawBlock(block, false)
	row, _ := ch.state.Index().Add(*block, false)
	// set current block row in database
	if err := ch.db.SetBlockRow(row.ToBlockNodeDisk()); err != nil {
		ch.log.Infof("ProcessBlock==SetBlockRow==Failed")
		return err
	}

	// update parent to point at current
	if err := ch.db.SetBlockRow(row.Parent.ToBlockNodeDisk()); err != nil {
		ch.log.Infof("ProcessBlock==SetBlockRow2==Failed")
		return err
	}
	_, _ = ch.state.Index().Add(*block, false)

	_, _, _ = ch.State().Add(block, false)

	for _, v := range block.Votes {
		voted += len(v.ParticipationBitfield.BitIndices())
	}

	comittee, err := newState.GetVoteCommittee(block.Header.Slot)
	if err == nil {
		percentage := fmt.Sprintf("%.2f", float64(voted)/float64(len(comittee))*100)
		ch.log.Infof("network participation with %d votes participating %d validators expected %d percentage %s%%", len(block.Votes), voted, len(comittee), percentage)
	}

	ch.notifeeLock.Lock()
	stateCopy := newState.Copy()
	for i := range ch.notifees {
		go i.NewTip(row, block, stateCopy, receipts)
	}
<<<<<<< HEAD
	//publish StateCopy
	ch.notifeeLock.RUnlock()
=======
	ch.notifeeLock.Unlock()
>>>>>>> 0058fb6e
	return nil
}<|MERGE_RESOLUTION|>--- conflicted
+++ resolved
@@ -17,7 +17,7 @@
 }
 
 // UpdateChainHead updates the blockchain head if needed
-func (ch *blockchain) UpdateChainHead(possible chainhash.Hash, isCheck bool) error {
+func (ch *blockchain) UpdateChainHead(possible chainhash.Hash) error {
 	_, justifiedState := ch.state.GetJustifiedHead()
 	activeValidatorIndices := justifiedState.GetValidatorIndicesActiveAt(justifiedState.GetEpochIndex())
 	var targets []blockRowAndValidator
@@ -56,14 +56,7 @@
 		children := head.Children()
 		if len(children) == 0 {
 			if head.Hash.IsEqual(&possible) {
-<<<<<<< HEAD
-				if isCheck {
-					return nil
-				}
-				ch.state.Blockchain().SetTip(head)
-=======
 				ch.state.Chain().SetTip(head)
->>>>>>> 0058fb6e
 
 				ch.log.Infof("setting head to %s", head.Hash)
 
@@ -217,19 +210,13 @@
 	*/
 	err = ch.db.AddRawBlock(block, true)
 	if err != nil {
-		ch.log.Infof("ProcessBlock==AddRawBlock==Failed")
-		return err
-	}
-<<<<<<< HEAD
+		return err
+	}
 	/*
 		BlockRow-> RawBlock
 		Eventually a block is manged into RawBlck and BlockRow.
 	*/
-	prev, err := ch.state.Index().Add(*block, true)
-=======
-
-	row, err := ch.state.Index().Add(block)
->>>>>>> 0058fb6e
+	prev, err := ch.state.Index().Add(block, true)
 	if err != nil {
 		ch.log.Infof("ProcessBlock==Index().Add==Failed")
 		return err
@@ -252,6 +239,7 @@
 		if err != nil {
 			return err
 		}
+
 		ch.state.SetLatestVotesIfNeeded(validators, a)
 	}
 	/*********
@@ -329,7 +317,6 @@
 		ch.log.Infof("ProcessBlock==SetBlockRow2==Failed")
 		return err
 	}
-	_, _ = ch.state.Index().Add(*block, false)
 
 	_, _, _ = ch.State().Add(block, false)
 
@@ -348,11 +335,6 @@
 	for i := range ch.notifees {
 		go i.NewTip(row, block, stateCopy, receipts)
 	}
-<<<<<<< HEAD
-	//publish StateCopy
-	ch.notifeeLock.RUnlock()
-=======
 	ch.notifeeLock.Unlock()
->>>>>>> 0058fb6e
 	return nil
 }