package server

import (
	"context"
	"github.com/libp2p/go-libp2p-core/peer"
	"github.com/olympus-protocol/ogen/internal/actionmanager"
	"github.com/olympus-protocol/ogen/internal/state"
	"github.com/olympus-protocol/ogen/pkg/bls"
	"net/http"

	"github.com/olympus-protocol/ogen/internal/blockdb"
	"github.com/olympus-protocol/ogen/internal/chain"
	"github.com/olympus-protocol/ogen/internal/chainrpc"
	"github.com/olympus-protocol/ogen/internal/logger"
	"github.com/olympus-protocol/ogen/internal/mempool"
	"github.com/olympus-protocol/ogen/internal/peers"
	"github.com/olympus-protocol/ogen/internal/proposer"
	"github.com/olympus-protocol/ogen/internal/wallet"
	"github.com/olympus-protocol/ogen/pkg/params"
)

type GlobalConfig struct {
	DataFolder string

	NetworkName  string
	InitialNodes []peer.AddrInfo
	Port         string

	InitConfig state.InitializationParameters

	RPCProxy     bool
	RPCProxyPort string
	RPCProxyAddr string
	RPCPort      string
	RPCWallet    bool
	RPCAuthToken string

	Debug   bool
	LogFile bool
	Pprof   bool
}
type Mempools struct {
<<<<<<< HEAD
	Votes   mempool.VoteMempool
	Coins   *mempool.CoinsMempool
	Actions *mempool.ActionMempool
=======
	Votes   *mempool.VoteMempool
	Coins   mempool.CoinsMempool
	Actions mempool.ActionMempool
>>>>>>> fcc0d0db
}

// Server is the main struct that contains ogen services
type Server struct {
<<<<<<< HEAD
	log    logger.Logger
=======
	log    logger.LoggerInterface
>>>>>>> fcc0d0db
	config *GlobalConfig
	params params.ChainParams

	Chain    chain.Blockchain
	HostNode peers.HostNode
	RPC      chainrpc.RPCServer
	Proposer proposer.Proposer

	Mempools Mempools
}

// Start starts running the multiple ogen services.
func (s *Server) Start() {
	if s.config.Pprof {
		go func() {
			http.ListenAndServe("localhost:6060", nil)
		}()
	}
	err := s.Chain.Start()
	if err != nil {
		s.log.Fatal("unable to start chain instance")
	}
	err = s.HostNode.Start()
	if err != nil {
		s.log.Fatal("unable to start host node")
	}
	go func() {
		err := s.RPC.Start()
		if err != nil {
			s.log.Fatal("unable to start rpc server")
		}
	}()
}

// Stop closes the ogen services.
func (s *Server) Stop() error {
	s.Chain.Stop()
	s.RPC.Stop()
	return nil
}

// NewServer creates a server instance and initializes the ogen services.
<<<<<<< HEAD
func NewServer(ctx context.Context, configParams *GlobalConfig, logger logger.Logger, currParams params.ChainParams, db blockdb.BlockDB, ip state.InitializationParameters) (*Server, error) {
=======
func NewServer(ctx context.Context, configParams *GlobalConfig, logger logger.LoggerInterface, currParams params.ChainParams, db blockdb.BlockDB, ip primitives.InitializationParameters) (*Server, error) {
>>>>>>> fcc0d0db

	logger.Tracef("Loading network parameters for %v", currParams.Name)

	logger.Tracef("Initializing bls module with params for %v", currParams.Name)

	err := bls.Initialize(currParams)
	if err != nil {
		return nil, err
	}

	ch, err := chain.NewBlockchain(loadChainConfig(configParams, logger), currParams, db, ip)
	if err != nil {
		return nil, err
	}

	hostnode, err := peers.NewHostNode(ctx, loadPeersManConfig(configParams, logger), ch)
	if err != nil {
		return nil, err
	}

	lastActionManager, err := actionmanager.NewLastActionManager(ctx, hostnode, logger, ch, &currParams)
	if err != nil {
		return nil, err
	}

	coinsMempool, err := mempool.NewCoinsMempool(ctx, logger, ch, hostnode, &currParams)
	if err != nil {
		return nil, err
	}

	voteMempool, err := mempool.NewVoteMempool(ctx, logger, &currParams, ch, hostnode, lastActionManager)
	if err != nil {
		return nil, err
	}

	actionsMempool, err := mempool.NewActionMempool(ctx, logger, &currParams, ch, hostnode)
	if err != nil {
		return nil, err
	}

	voteMempool.Notify(actionsMempool)

	w, err := wallet.NewWallet(ctx, logger, configParams.DataFolder, &currParams, ch, hostnode, coinsMempool, actionsMempool)
	if err != nil {
		return nil, err
	}

	prop, err := proposer.NewProposer(loadProposerConfig(configParams, logger), currParams, ch, hostnode, voteMempool, coinsMempool, actionsMempool, lastActionManager)
	if err != nil {
		return nil, err
	}

	rpc, err := chainrpc.NewRPCServer(loadRPCConfig(configParams, logger), ch, hostnode, w, &currParams, prop)
	if err != nil {
		return nil, err
	}

	s := &Server{
		config: configParams,
		log:    logger,

		Chain:    ch,
		HostNode: hostnode,
		RPC:      rpc,
		Proposer: prop,
		Mempools: Mempools{
			Votes:   voteMempool,
			Coins:   coinsMempool,
			Actions: actionsMempool,
		},
	}
	return s, nil
}

<<<<<<< HEAD
func loadChainConfig(config *GlobalConfig, logger logger.Logger) chain.Config {
=======
func loadChainConfig(config *GlobalConfig, logger logger.LoggerInterface) chain.Config {
>>>>>>> fcc0d0db
	cfg := chain.Config{
		Log:     logger,
		Datadir: config.DataFolder,
	}
	return cfg
}

<<<<<<< HEAD
func loadProposerConfig(config *GlobalConfig, logger logger.Logger) proposer.Config {
=======
func loadProposerConfig(config *GlobalConfig, logger logger.LoggerInterface) proposer.Config {
>>>>>>> fcc0d0db
	cfg := proposer.Config{
		Datadir: config.DataFolder,
		Log:     logger,
	}
	return cfg
}

<<<<<<< HEAD
func loadPeersManConfig(config *GlobalConfig, logger logger.Logger) peers.Config {
=======
func loadPeersManConfig(config *GlobalConfig, logger logger.LoggerInterface) peers.Config {
>>>>>>> fcc0d0db
	cfg := peers.Config{
		Log:          logger,
		InitialNodes: config.InitialNodes,
		Port:         config.Port,
		Path:         config.DataFolder,
	}
	return cfg
}

<<<<<<< HEAD
func loadRPCConfig(config *GlobalConfig, logger logger.Logger) chainrpc.Config {
=======
func loadRPCConfig(config *GlobalConfig, logger logger.LoggerInterface) chainrpc.Config {
>>>>>>> fcc0d0db
	return chainrpc.Config{
		DataDir:      config.DataFolder,
		Log:          logger,
		RPCWallet:    config.RPCWallet,
		RPCProxy:     config.RPCProxy,
		RPCProxyPort: config.RPCProxyPort,
		RPCProxyAddr: config.RPCProxyAddr,
		RPCPort:      config.RPCPort,
		Network:      "tcp",
	}
}<|MERGE_RESOLUTION|>--- conflicted
+++ resolved
@@ -40,24 +40,14 @@
 	Pprof   bool
 }
 type Mempools struct {
-<<<<<<< HEAD
 	Votes   mempool.VoteMempool
-	Coins   *mempool.CoinsMempool
-	Actions *mempool.ActionMempool
-=======
-	Votes   *mempool.VoteMempool
 	Coins   mempool.CoinsMempool
 	Actions mempool.ActionMempool
->>>>>>> fcc0d0db
 }
 
 // Server is the main struct that contains ogen services
 type Server struct {
-<<<<<<< HEAD
 	log    logger.Logger
-=======
-	log    logger.LoggerInterface
->>>>>>> fcc0d0db
 	config *GlobalConfig
 	params params.ChainParams
 
@@ -100,11 +90,7 @@
 }
 
 // NewServer creates a server instance and initializes the ogen services.
-<<<<<<< HEAD
 func NewServer(ctx context.Context, configParams *GlobalConfig, logger logger.Logger, currParams params.ChainParams, db blockdb.BlockDB, ip state.InitializationParameters) (*Server, error) {
-=======
-func NewServer(ctx context.Context, configParams *GlobalConfig, logger logger.LoggerInterface, currParams params.ChainParams, db blockdb.BlockDB, ip primitives.InitializationParameters) (*Server, error) {
->>>>>>> fcc0d0db
 
 	logger.Tracef("Loading network parameters for %v", currParams.Name)
 
@@ -179,11 +165,7 @@
 	return s, nil
 }
 
-<<<<<<< HEAD
 func loadChainConfig(config *GlobalConfig, logger logger.Logger) chain.Config {
-=======
-func loadChainConfig(config *GlobalConfig, logger logger.LoggerInterface) chain.Config {
->>>>>>> fcc0d0db
 	cfg := chain.Config{
 		Log:     logger,
 		Datadir: config.DataFolder,
@@ -191,11 +173,7 @@
 	return cfg
 }
 
-<<<<<<< HEAD
 func loadProposerConfig(config *GlobalConfig, logger logger.Logger) proposer.Config {
-=======
-func loadProposerConfig(config *GlobalConfig, logger logger.LoggerInterface) proposer.Config {
->>>>>>> fcc0d0db
 	cfg := proposer.Config{
 		Datadir: config.DataFolder,
 		Log:     logger,
@@ -203,11 +181,7 @@
 	return cfg
 }
 
-<<<<<<< HEAD
 func loadPeersManConfig(config *GlobalConfig, logger logger.Logger) peers.Config {
-=======
-func loadPeersManConfig(config *GlobalConfig, logger logger.LoggerInterface) peers.Config {
->>>>>>> fcc0d0db
 	cfg := peers.Config{
 		Log:          logger,
 		InitialNodes: config.InitialNodes,
@@ -217,11 +191,7 @@
 	return cfg
 }
 
-<<<<<<< HEAD
 func loadRPCConfig(config *GlobalConfig, logger logger.Logger) chainrpc.Config {
-=======
-func loadRPCConfig(config *GlobalConfig, logger logger.LoggerInterface) chainrpc.Config {
->>>>>>> fcc0d0db
 	return chainrpc.Config{
 		DataDir:      config.DataFolder,
 		Log:          logger,
