--- conflicted
+++ resolved
@@ -83,13 +83,6 @@
 		lastConnect: make(map[peer.ID]time.Time),
 	}
 
-<<<<<<< HEAD
-	go func() {
-		var initialNodes []peer.AddrInfo
-		peersIDs := dp.host.GetHost().Peerstore().Peers()
-		if len(peersIDs) > 10 {
-			peersIDs = peersIDs[0:9]
-=======
 	var initialNodes []peer.AddrInfo
 	peersIDs := dp.host.GetHost().Peerstore().Peers()
 	var peerstorePeers []peer.AddrInfo
@@ -107,7 +100,6 @@
 			BadPeersCache.Set(addr.ID.String(), m, int64(len(m)))
 			dp.host.GetHost().Peerstore().ClearAddrs(addr.ID)
 			dp.log.Infof("unable to connect to peer %s", addr.ID)
->>>>>>> ca0425b2
 		}
 		var peerstorePeers []peer.AddrInfo
 		for _, id := range peersIDs {
@@ -120,7 +112,7 @@
 				dp.log.Infof("unable to connect to peer %s", addr.ID)
 			}
 		}
-	}()
+	}
 
 	go dp.advertise()
 	go dp.findPeers()
@@ -132,7 +124,7 @@
 	if pi.ID == d.ID {
 		return
 	}
-	if _, ok := BadPeersCache.Get(pi.ID.String()); ok  {
+	if _, ok := BadPeersCache.Get(pi.ID.String()); ok {
 		return
 	}
 	err := d.Connect(pi)
