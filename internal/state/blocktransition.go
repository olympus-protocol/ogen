package state

import (
	"bytes"
	"encoding/hex"
	"errors"
	"fmt"
	"github.com/olympus-protocol/ogen/cmd/ogen/config"
	"github.com/olympus-protocol/ogen/pkg/bitfield"
	"github.com/olympus-protocol/ogen/pkg/bls"
	"github.com/olympus-protocol/ogen/pkg/chainhash"
	"github.com/olympus-protocol/ogen/pkg/primitives"
)

// IsGovernanceVoteValid checks if a governance vote is valid.
func (s *state) IsGovernanceVoteValid(vote *primitives.GovernanceVote) error {
	netParams := config.GlobalParams.NetParams

	if vote.VoteEpoch != s.VoteEpoch {
		return fmt.Errorf("vote not valid with vote epoch: %d (expected: %d)", vote.VoteEpoch, s.VoteEpoch)
	}
	switch vote.Type {
	case primitives.EnterVotingPeriod:
		// must be during active period
		// must have >100 POLIS
		// must have not already voted
		// must be signed by the public key
		if s.VotingState != GovernanceStateActive {
			return fmt.Errorf("cannot vote for community vote during community vote period")
		}
		// TODO check multisig as single signatures
		pub, err := vote.Multisig.GetPublicKey()
		if err != nil {
			return err
		}
		pkh, err := pub.Hash()
		if err != nil {
			return err
		}
		if s.CoinsState.Balances[pkh] < netParams.MinVotingBalance*netParams.UnitsPerCoin {
			return fmt.Errorf("minimum balance is %d, but got %d", netParams.MinVotingBalance, s.CoinsState.Balances[pkh]/netParams.UnitsPerCoin)
		}
		if !vote.Valid() {
			return fmt.Errorf("vote signature did not validate")
		}
	case primitives.VoteFor:
		// must be during voting period
		// must have >100 POLIS
		// must have not already voted
		// must be signed by the public key
		if s.VotingState != GovernanceStateVoting {
			return fmt.Errorf("cannot vote for community vote during community vote period")
		}
		if len(vote.Data) != len(netParams.GovernancePercentages)*20 {
			return fmt.Errorf("expected VoteFor vote to have %d bytes of data got %d", len(netParams.GovernancePercentages)*32, len(vote.Data))
		}
		// TODO check multisig as single signatures
		pub, err := vote.Multisig.GetPublicKey()
		if err != nil {
			return err
		}
		pkh, err := pub.Hash()
		if err != nil {
			return err
		}
		if s.CoinsState.Balances[pkh] < netParams.MinVotingBalance*netParams.UnitsPerCoin {
			return fmt.Errorf("minimum balance is %d, but got %d", netParams.MinVotingBalance, s.CoinsState.Balances[pkh]/netParams.UnitsPerCoin)
		}
		if _, ok := s.Governance.ReplaceVotes[pkh]; ok {
			return fmt.Errorf("found existing vote for same public key hash")
		}
		if !vote.Valid() {
			return fmt.Errorf("vote signature did not validate")
		}
	case primitives.UpdateManagersInstantly:
		// must be during active period
		// must be signed by all managers
		if s.VotingState != GovernanceStateActive {
			return fmt.Errorf("cannot vote for community vote during community vote period")
		}
		if len(vote.Data) != len(netParams.GovernancePercentages)*20 {
			return fmt.Errorf("expected UpdateManagersInstantly vote to have %d bytes data but got %d", len(vote.Data), len(netParams.GovernancePercentages)*32)
		}
		pub, err := vote.Multisig.GetPublicKey()
		if err != nil {
			return err
		}
		if pub.NumNeeded != 5 {
			return fmt.Errorf("expected 5 signatures needed")
		}
		for i := range pub.PublicKeys {
			pub, err := bls.PublicKeyFromBytes(pub.PublicKeys[i][:])
			if err != nil {
				return err
			}
			ih, err := pub.Hash()
			if err != nil {
				return err
			}
			if !bytes.Equal(ih[:], s.CurrentManagers[i][:]) {
				return fmt.Errorf("expected public keys to match managers")
			}
		}

		if !vote.Valid() {
			return fmt.Errorf("vote signature is not valid")
		}
	case primitives.UpdateManagersVote:
		// must be during active period
		// must be signed by 3/5 managers
		if len(vote.Data) != (len(s.CurrentManagers)+7)/8 {
			return fmt.Errorf("expected UpdateManagersVote vote to have no data")
		}
		if s.VotingState != GovernanceStateActive {
			return fmt.Errorf("cannot vote for community vote during community vote period")
		}
		// must include multisig signed by 5/5 managers
		pub, err := vote.Multisig.GetPublicKey()
		if err != nil {
			return err
		}
		if pub.NumNeeded >= 3 {
			return fmt.Errorf("expected 3 signatures needed")
		}
		for i := range pub.PublicKeys {
			pub, err := bls.PublicKeyFromBytes(pub.PublicKeys[i][:])
			if err != nil {
				return err
			}
			ih, err := pub.Hash()
			if err != nil {
				return err
			}
			if !bytes.Equal(ih[:], s.CurrentManagers[i][:]) {
				return fmt.Errorf("expected public keys to match managers")
			}
		}

		if !vote.Valid() {
			return fmt.Errorf("vote signature is not valid")
		}
	default:
		return fmt.Errorf("unknown vote type")
	}

	return nil
}

// ProcessGovernanceVote processes governance votes.
func (s *state) ProcessGovernanceVote(vote *primitives.GovernanceVote) error {
	if err := s.IsGovernanceVoteValid(vote); err != nil {
		return err
	}
	pub, err := vote.Multisig.GetPublicKey()
	if err != nil {
		return err
	}
	hash, err := pub.Hash()
	if err != nil {
		return err
	}
	switch vote.Type {
	case primitives.EnterVotingPeriod:
		s.Governance.ReplaceVotes[hash] = chainhash.Hash{}
		// we check if it's above the threshold every few epochs, but not here
	case primitives.VoteFor:
		voteData := primitives.CommunityVoteData{
			ReplacementCandidates: [][20]byte{},
		}

		for i := range voteData.ReplacementCandidates {
			copy(voteData.ReplacementCandidates[i][:], vote.Data[i*20:(i+1)*20])
		}

		voteHash := voteData.Hash()
		s.Governance.CommunityVotes[voteHash] = voteData
		s.Governance.ReplaceVotes[hash] = voteHash
	case primitives.UpdateManagersInstantly:
		for i := range s.CurrentManagers {
			copy(s.CurrentManagers[i][:], vote.Data[i*20:(i+1)*20])
		}
		s.NextVoteEpoch(GovernanceStateActive)
	case primitives.UpdateManagersVote:
		s.NextVoteEpoch(GovernanceStateVoting)
	default:
		return fmt.Errorf("unknown vote type")
	}

	return nil
}

// ApplyTransactionSingle applies a transaction to the coin state.
func (s *state) ApplyTransactionSingle(tx *primitives.Tx, blockWithdrawalAddress [20]byte) error {
	netParams := config.GlobalParams.NetParams

	u := s.CoinsState
	pkh, err := tx.FromPubkeyHash()
	if err != nil {
		return err
	}
	if u.Balances[pkh] < tx.Amount+tx.Fee {
		return fmt.Errorf("insufficient balance of %d for %d transaction", u.Balances[pkh], tx.Amount)
	}

	if u.Nonces[pkh] >= tx.Nonce {
		return fmt.Errorf("nonce is too small (already processed: %d, trying: %d)", u.Nonces[pkh], tx.Nonce)
	}

	if err := tx.VerifySig(); err != nil {
		return err
	}

	u.Balances[pkh] -= tx.Amount + tx.Fee
	u.Balances[tx.To] += tx.Amount
	u.Balances[blockWithdrawalAddress] += tx.Fee
	u.Nonces[pkh] = tx.Nonce

	if _, ok := s.Governance.ReplaceVotes[pkh]; u.Balances[pkh] < netParams.UnitsPerCoin*netParams.MinVotingBalance && ok {
		delete(s.Governance.ReplaceVotes, pkh)
	}

	return nil
}

// ApplyTransactionMulti applies a multisig transaction to the coin state.
func (s *state) ApplyTransactionMulti(tx *primitives.TxMulti, blockWithdrawalAddress [20]byte) error {
	netParams := config.GlobalParams.NetParams

	u := s.GetCoinsState()
	pkh, err := tx.FromPubkeyHash()
	if err != nil {
		return err
	}
	if u.Balances[pkh] < tx.Amount+tx.Fee {
		return fmt.Errorf("insufficient balance of %d for %d transaction", u.Balances[pkh], tx.Amount)
	}

	if u.Nonces[pkh] >= tx.Nonce {
		return fmt.Errorf("nonce is too small (already processed: %d, trying: %d)", u.Nonces[pkh], tx.Nonce)
	}

	if err := tx.VerifySig(); err != nil {
		return err
	}

	u.Balances[pkh] -= tx.Amount + tx.Fee
	u.Balances[tx.To] += tx.Amount
	u.Balances[blockWithdrawalAddress] += tx.Fee
	u.Nonces[pkh] = tx.Nonce

	if _, ok := s.Governance.ReplaceVotes[pkh]; u.Balances[pkh] < netParams.UnitsPerCoin*netParams.MinVotingBalance && ok {
		delete(s.Governance.ReplaceVotes, pkh)
	}

	return nil
}

// IsProposerSlashingValid checks if a given proposer slashing is valid.
func (s *state) IsProposerSlashingValid(ps *primitives.ProposerSlashing) (uint64, error) {

	h1 := ps.BlockHeader1.Hash()
	h2 := ps.BlockHeader2.Hash()

	if h1.IsEqual(&h2) {
		return 0, fmt.Errorf("proposer-slashing: block headers are equal")
	}

	if ps.BlockHeader1.Slot != ps.BlockHeader2.Slot {
		return 0, fmt.Errorf("proposer-slashing: block headers do not have the same slot")
	}
	pub, err := ps.GetValidatorPubkey()
	if err != nil {
		return 0, err
	}
	s1, err := ps.GetSignature1()
	if err != nil {
		return 0, err
	}
	s2, err := ps.GetSignature2()
	if err != nil {
		return 0, err
	}
	if !s1.Verify(pub, h1[:]) {
		return 0, fmt.Errorf("proposer-slashing: signature does not validate for block header 1")
	}

	if !s2.Verify(pub, h2[:]) {
		return 0, fmt.Errorf("proposer-slashing: signature does not validate for block header 2")
	}

	pubkeyBytes := ps.ValidatorPublicKey

	proposerIndex := -1
	for i, v := range s.ValidatorRegistry {
		if bytes.Equal(v.PubKey[:], pubkeyBytes[:]) {
			proposerIndex = i
		}
	}

	if proposerIndex < 0 {
		return 0, fmt.Errorf("proposer-slashing: validator is already exited")
	}

	return uint64(proposerIndex), nil
}

// ApplyProposerSlashing applies the proposer slashing to the state.
func (s *state) ApplyProposerSlashing(ps *primitives.ProposerSlashing) error {
	proposerIndex, err := s.IsProposerSlashingValid(ps)
	if err != nil {
		return err
	}

	return s.UpdateValidatorStatus(proposerIndex, primitives.StatusExitedWithPenalty)
}

// IsVoteSlashingValid checks if the vote slashing is valid.
func (s *state) IsVoteSlashingValid(vs *primitives.VoteSlashing) ([]uint64, error) {

	if vs.Vote1.Data.Equals(vs.Vote2.Data) {
		return nil, fmt.Errorf("vote-slashing: votes are not distinct")
	}

	if !vs.Vote1.Data.IsDoubleVote(vs.Vote2.Data) && !vs.Vote1.Data.IsSurroundVote(vs.Vote2.Data) {
		return nil, fmt.Errorf("vote-slashing: votes do not violate slashing rule")
	}

	common := make([]uint64, 0)
	voteCommittee1 := make(map[uint64]struct{})

	validators1, err := s.GetVoteCommittee(vs.Vote1.Data.Slot)
	if err != nil {
		return nil, err
	}

	validators2, err := s.GetVoteCommittee(vs.Vote2.Data.Slot)
	if err != nil {
		return nil, err
	}

	aggPubs1 := make([]*bls.PublicKey, 0)
	aggPubs2 := make([]*bls.PublicKey, 0)

	for i, idx := range validators1 {

		if !vs.Vote1.ParticipationBitfield.Get(uint(i)) {
			continue
		}

		voteCommittee1[idx] = struct{}{}

		pub, err := bls.PublicKeyFromBytes(s.ValidatorRegistry[idx].PubKey[:])
		if err != nil {
			return nil, err
		}
		aggPubs1 = append(aggPubs1, pub)
	}

	for i, idx := range validators2 {
		if !vs.Vote2.ParticipationBitfield.Get(uint(i)) {
			continue
		}

		if _, ok := voteCommittee1[idx]; ok {
			common = append(common, idx)
		}

		pub, err := bls.PublicKeyFromBytes(s.ValidatorRegistry[idx].PubKey[:])
		if err != nil {
			return nil, err
		}
		aggPubs2 = append(aggPubs2, pub)
	}

	v1Sig, err := vs.Vote1.Signature()
	if err != nil {
		return nil, err
	}
	if !v1Sig.FastAggregateVerify(aggPubs1, vs.Vote1.Data.Hash()) {
		return nil, fmt.Errorf("vote-slashing: vote 1 does not validate")
	}

	if len(common) == 0 {
		return nil, fmt.Errorf("vote-slashing: votes do not contain any common validators")
	}

	v2Sig, err := vs.Vote2.Signature()
	if err != nil {
		return nil, err
	}
	if !v2Sig.FastAggregateVerify(aggPubs2, vs.Vote2.Data.Hash()) {
		return nil, fmt.Errorf("vote-slashing: vote 2 does not validate")
	}

	return common, nil
}

// ApplyVoteSlashing applies a vote slashing to the state.
func (s *state) ApplyVoteSlashing(vs *primitives.VoteSlashing) error {
	common, err := s.IsVoteSlashingValid(vs)
	if err != nil {
		return err
	}

	for _, v := range common {
		if err := s.UpdateValidatorStatus(v, primitives.StatusExitedWithPenalty); err != nil {
			return err
		}
	}

	return nil
}

// IsRANDAOSlashingValid checks if the RANDAO slashing is valid.
func (s *state) IsRANDAOSlashingValid(rs *primitives.RANDAOSlashing) (uint64, error) {

	if rs.Slot >= s.Slot {
		return 0, fmt.Errorf("randao-slashing: RANDAO was already assumed to be revealed")
	}

	slotHash := chainhash.HashH([]byte(fmt.Sprintf("%d", rs.Slot)))
	pub, err := rs.GetValidatorPubkey()
	if err != nil {
		return 0, err
	}
	sig, err := rs.GetRandaoReveal()
	if err != nil {
		return 0, err
	}
	if !sig.Verify(pub, slotHash[:]) {
		return 0, fmt.Errorf("randao-slashing: RANDAO reveal does not verify")
	}

	pubkeyBytes := rs.ValidatorPubkey

	proposerIndex := -1
	for i, v := range s.ValidatorRegistry {
		if bytes.Equal(v.PubKey[:], pubkeyBytes[:]) {
			proposerIndex = i
		}
	}

	if proposerIndex < 0 {
		return 0, fmt.Errorf("proposer-slashing: validator is already exited")
	}

	return uint64(proposerIndex), nil
}

// ApplyRANDAOSlashing applies the RANDAO slashing to the state.
func (s *state) ApplyRANDAOSlashing(rs *primitives.RANDAOSlashing) error {
	proposer, err := s.IsRANDAOSlashingValid(rs)
	if err != nil {
		return err
	}

	return s.UpdateValidatorStatus(proposer, primitives.StatusExitedWithPenalty)
}

// GetVoteCommittee gets the committee for a certain block.
func (s *state) GetVoteCommittee(slot uint64) ([]uint64, error) {
	netParams := config.GlobalParams.NetParams

	if (slot-1)/netParams.EpochLength == s.EpochIndex {
		assignments := s.CurrentEpochVoteAssignments
		slotIndex := slot % netParams.EpochLength
		min := (slotIndex * uint64(len(assignments))) / netParams.EpochLength
		max := ((slotIndex + 1) * uint64(len(assignments))) / netParams.EpochLength
		return assignments[min:max], nil

	} else if (slot-1)/netParams.EpochLength == s.EpochIndex-1 {
		assignments := s.PreviousEpochVoteAssignments
		slotIndex := slot % netParams.EpochLength
		min := (slotIndex * uint64(len(assignments))) / netParams.EpochLength
		max := ((slotIndex + 1) * uint64(len(assignments))) / netParams.EpochLength
		return assignments[min:max], nil
	}

	// TODO: better handling
	return nil, fmt.Errorf("tried to get vote committee out of range: %d", slot)
}

// IsExitValid checks if an exit is valid.
func (s *state) IsExitValid(exit *primitives.Exit) error {
	msgHash := chainhash.HashH(exit.ValidatorPubkey[:])
	wPubKey, err := exit.GetWithdrawPubKey()
	if err != nil {
		return err
	}
	sig, err := exit.GetSignature()
	if err != nil {
		return err
	}
	valid := sig.Verify(wPubKey, msgHash[:])
	if !valid {
		return fmt.Errorf("exit signature is not valid")
	}

	pkh, err := wPubKey.Hash()
	if err != nil {
		return err
	}
	pubkeySerialized := exit.ValidatorPubkey

	foundActiveValidator := false
	for _, v := range s.ValidatorRegistry {
		if bytes.Equal(v.PubKey[:], pubkeySerialized[:]) && v.IsActive() {
			if !bytes.Equal(v.PayeeAddress[:], pkh[:]) {
				return fmt.Errorf("withdraw pubkey does not match withdraw address (expected: %x, got: %x)", pkh, v.PayeeAddress)
			}

			foundActiveValidator = true
		}
	}

	if !foundActiveValidator {
		return fmt.Errorf("could not find active validator with pubkey: %x", pubkeySerialized[:])
	}

	return nil
}

// ApplyExit processes an exit request.
func (s *state) ApplyExit(exit *primitives.Exit) error {
	if err := s.IsExitValid(exit); err != nil {
		return err
	}

	pubkeySerialized := exit.ValidatorPubkey

	for i, v := range s.ValidatorRegistry {
		if bytes.Equal(v.PubKey[:], pubkeySerialized[:]) && v.IsActive() {
			s.ValidatorRegistry[i].Status = primitives.StatusActivePendingExit
			s.ValidatorRegistry[i].LastActiveEpoch = s.EpochIndex + 2
		}
	}

	return nil
}

// IsDepositValid validates signatures and ensures that a deposit is valid.
func (s *state) IsDepositValid(deposit *primitives.Deposit) error {
	netParams := config.GlobalParams.NetParams

	dPub, err := deposit.GetPublicKey()
	if err != nil {
		return err
	}
	pkh, err := dPub.Hash()
	if err != nil {
		return err
	}

	if s.CoinsState.Balances[pkh] < netParams.DepositAmount*netParams.UnitsPerCoin {
		return fmt.Errorf("balance is too low for deposit (got: %d, expected at least: %d)", s.CoinsState.Balances[pkh], netParams.DepositAmount*netParams.UnitsPerCoin)
	}

	buf, err := deposit.Data.Marshal()
	if err != nil {
		return err
	}

	depositHash := chainhash.HashH(buf)
	dSig, err := deposit.GetSignature()
	if err != nil {
		return err
	}
	valid := dSig.Verify(dPub, depositHash[:])
	if !valid {
		return errors.New("deposit signature is not valid")
	}

	validatorPubkey := deposit.Data.PublicKey

	// now, ensure we don't already have this validator
	for _, v := range s.ValidatorRegistry {
		if bytes.Equal(v.PubKey[:], validatorPubkey[:]) {
			return fmt.Errorf("validator already registered")
		}
	}

	pubkeyHash := chainhash.HashH(validatorPubkey[:])
	dataSig, err := deposit.Data.GetSignature()
	if err != nil {
		return err
	}
	dataPub, err := deposit.Data.GetPublicKey()
	if err != nil {
		return err
	}
	valid = dataSig.Verify(dataPub, pubkeyHash[:])
	if !valid {
		return errors.New("proof-of-possession is not valid")
	}

	return nil
}

// ApplyDeposit applies a deposit to the state.
func (s *state) ApplyDeposit(deposit *primitives.Deposit) error {
	netParams := config.GlobalParams.NetParams

	if err := s.IsDepositValid(deposit); err != nil {
		return err
	}
	pub, err := deposit.GetPublicKey()
	if err != nil {
		return err
	}
	pkh, err := pub.Hash()
	if err != nil {
		return err
	}

	s.CoinsState.Balances[pkh] -= netParams.DepositAmount * netParams.UnitsPerCoin

	s.ValidatorRegistry = append(s.ValidatorRegistry, &primitives.Validator{
		Balance:          netParams.DepositAmount * netParams.UnitsPerCoin,
		PubKey:           deposit.Data.PublicKey,
		PayeeAddress:     deposit.Data.WithdrawalAddress,
		Status:           primitives.StatusStarting,
		FirstActiveEpoch: s.EpochIndex + 2,
	})

	return nil
}

var (
	// ErrorVoteSlot returns when the vote data slot is out of range
	ErrorVoteSlot = errors.New("slot out of range")
	// ErrorFromEpoch returns when the vote From Epoch doesn't match a justified epoch
	ErrorFromEpoch = errors.New("expected from epoch to match justified epoch")
	// ErrorJustifiedHashWrong returns when the vote justified hash doesn't match state justified hash
	ErrorJustifiedHash = errors.New("justified block hash is wrong")
	// ErrorFromEpochPreviousJustified returns when the from epoch slot doesn't match the previous justified epoch
	ErrorFromEpochPreviousJustified = errors.New("expected from epoch to match previous justified epoch")
	// ErrorFromEpochPreviousJustifiedHash returns when the from epoch hash doesn't match the previous justified epoch hash
	ErrorFromEpochPreviousJustifiedHash = errors.New("expected from epoch hash to match previous justified epoch hash")
	// ErrorTargetEpoch returns when the to epoch hash a wrong target
	ErrorTargetEpoch = errors.New("vote should have target epoch of either the current epoch or the previous epoch")
	// ErrorVoteSignature returns when the vote aggregate signature doesn't validate
	ErrorVoteSignature = errors.New("vote aggregate signature did not validate")
)

// IsVoteValid checks if a vote is valid.
func (s *state) IsVoteValid(v *primitives.MultiValidatorVote) error {

	if v.Data.Slot == 0 {
		return ErrorVoteSlot
	}

	if v.Data.ToEpoch == s.EpochIndex {
		if v.Data.FromEpoch != s.JustifiedEpoch {
			return ErrorFromEpoch
		}
		if !bytes.Equal(s.JustifiedEpochHash[:], v.Data.FromHash[:]) {
			return ErrorJustifiedHash
		}
	} else if s.EpochIndex > 0 && v.Data.ToEpoch == s.EpochIndex-1 {
		if v.Data.FromEpoch != s.PreviousJustifiedEpoch {
			return ErrorFromEpochPreviousJustified
		}
		if !bytes.Equal(s.PreviousJustifiedEpochHash[:], v.Data.FromHash[:]) {
			return ErrorFromEpochPreviousJustifiedHash
		}
	} else {
		return ErrorTargetEpoch
	}

	aggPubs := make([]*bls.PublicKey, 0)
	validators, err := s.GetVoteCommittee(v.Data.Slot)
	if err != nil {
		return err
	}

	for i, validatorIdx := range validators {
		if !v.ParticipationBitfield.Get(uint(i)) {
			continue
		}
		pub, err := bls.PublicKeyFromBytes(s.ValidatorRegistry[validatorIdx].PubKey[:])
		if err != nil {
			return err
		}
		aggPubs = append(aggPubs, pub)
	}

	h := v.Data.Hash()
	vSig, err := v.Signature()
	if err != nil {
		return err
	}

	valid := vSig.FastAggregateVerify(aggPubs, h)
	if !valid {
		return ErrorVoteSignature
	}

	return nil
}

func (s *state) ProcessVote(v *primitives.MultiValidatorVote, proposerIndex uint64) error {
	netParams := config.GlobalParams.NetParams

	if v.Data.Slot+netParams.MinAttestationInclusionDelay > s.Slot {
		return fmt.Errorf("vote included too soon (expected s.Slot > %d, got %d)", v.Data.Slot+netParams.MinAttestationInclusionDelay, s.Slot)
	}

	if v.Data.Slot+netParams.EpochLength <= s.Slot {
		return fmt.Errorf("vote not included within 1 epoch (latest: %d, got: %d)", v.Data.Slot+netParams.EpochLength-1, s.Slot)
	}

	if (v.Data.Slot-1)/netParams.EpochLength != v.Data.ToEpoch {
		return errors.New("vote slot did not match target epoch")
	}

	err := s.IsVoteValid(v)

	if err != nil {
		return err
	}

	bl := bitfield.NewBitlist(v.ParticipationBitfield.Len())

	for i, p := range v.ParticipationBitfield {
		bl[i] = p
	}

	if v.Data.ToEpoch == s.EpochIndex {
		s.CurrentEpochVotes = append(s.CurrentEpochVotes, &primitives.AcceptedVoteInfo{
			Data:                  v.Data,
			ParticipationBitfield: bl,
			Proposer:              proposerIndex,
			InclusionDelay:        s.Slot - v.Data.Slot,
		})
	} else {
		s.PreviousEpochVotes = append(s.PreviousEpochVotes, &primitives.AcceptedVoteInfo{
			Data:                  v.Data,
			ParticipationBitfield: bl,
			Proposer:              proposerIndex,
			InclusionDelay:        s.Slot - v.Data.Slot,
		})
	}

	return nil
}

// GetProposerPublicKey gets the public key for the proposer of a block.
func (s *state) GetProposerPublicKey(b *primitives.Block) (*bls.PublicKey, error) {
	netParams := config.GlobalParams.NetParams

	slotIndex := (b.Header.Slot + netParams.EpochLength - 1) % netParams.EpochLength

	proposerIndex := s.ProposerQueue[slotIndex]
	proposer := s.ValidatorRegistry[proposerIndex]

	return bls.PublicKeyFromBytes(proposer.PubKey[:])
}

// CheckBlockSignature checks the block signature.
func (s *state) CheckBlockSignature(b *primitives.Block) error {

	blockHash := b.Hash()
	blockSig, err := bls.SignatureFromBytes(b.Signature[:])
	if err != nil {
		return err
	}

	validatorPub, err := s.GetProposerPublicKey(b)
	if err != nil {
		return err
	}

	randaoSig, err := bls.SignatureFromBytes(b.RandaoSignature[:])
	if err != nil {
		return err
	}

	valid := blockSig.Verify(validatorPub, blockHash[:])
	if !valid {
		return errors.New("error validating signature for block")
	}

	slotHash := chainhash.HashH([]byte(fmt.Sprintf("%d", b.Header.Slot)))

	valid = randaoSig.Verify(validatorPub, slotHash[:])
	if !valid {
		return errors.New("error validating RANDAO signature for block")
	}

	return nil
}

<<<<<<< HEAD
// StateProcessBlock runs a block transition on the state and mutates state.
func (s *state) StateProcessBlock(b *primitives.Block, p *params.ChainParams) error {
	err := allocate.Zero(b)
	if err != nil {
		return err
	}
=======
// ProcessBlock runs a block transition on the state and mutates state.
func (s *state) ProcessBlock(b *primitives.Block) error {
	netParams := config.GlobalParams.NetParams

>>>>>>> 0058fb6e
	if b.Header.Slot != s.Slot {
		return fmt.Errorf("state is not updated to slot %d, instead got %d", b.Header.Slot, s.Slot)
	}

	if err := s.CheckBlockSignature(b); err != nil {
		return err
	}

	voteMerkleRoot := b.VotesMerkleRoot()
	transactionMerkleRoot := b.TransactionMerkleRoot()
	transactionMultiMerkleRoot := b.TransactionMultiMerkleRoot()
	depositMerkleRoot := b.DepositMerkleRoot()
	exitMerkleRoot := b.ExitMerkleRoot()
	voteSlashingMerkleRoot := b.VoteSlashingRoot()
	proposerSlashingMerkleRoot := b.ProposerSlashingsRoot()
	randaoSlashingMerkleRoot := b.RANDAOSlashingsRoot()
	governanceVoteMerkleRoot := b.GovernanceVoteMerkleRoot()

	if !bytes.Equal(transactionMerkleRoot[:], b.Header.TxMerkleRoot[:]) {
		return fmt.Errorf("expected transaction merkle root to be %s but got %s", hex.EncodeToString(transactionMerkleRoot[:]), hex.EncodeToString(b.Header.TxMerkleRoot[:]))
	}

	if !bytes.Equal(transactionMultiMerkleRoot[:], b.Header.TxMultiMerkleRoot[:]) {
		return fmt.Errorf("expected transaction multi merkle root to be %s but got %s", hex.EncodeToString(transactionMultiMerkleRoot[:]), hex.EncodeToString(b.Header.TxMultiMerkleRoot[:]))
	}

	if !bytes.Equal(voteMerkleRoot[:], b.Header.VoteMerkleRoot[:]) {
		return fmt.Errorf("expected vote merkle root to be %s but got %s", hex.EncodeToString(voteMerkleRoot[:]), hex.EncodeToString(b.Header.VoteMerkleRoot[:]))
	}

	if !bytes.Equal(depositMerkleRoot[:], b.Header.DepositMerkleRoot[:]) {
		return fmt.Errorf("expected deposit merkle root to be %s but got %s", hex.EncodeToString(depositMerkleRoot[:]), hex.EncodeToString(b.Header.DepositMerkleRoot[:]))
	}
	if !bytes.Equal(exitMerkleRoot[:], b.Header.ExitMerkleRoot[:]) {
		return fmt.Errorf("expected exit merkle root to be %s but got %s", hex.EncodeToString(exitMerkleRoot[:]), hex.EncodeToString(b.Header.ExitMerkleRoot[:]))
	}

	if !bytes.Equal(voteSlashingMerkleRoot[:], b.Header.VoteSlashingMerkleRoot[:]) {
		return fmt.Errorf("expected exit merkle root to be %s but got %s", hex.EncodeToString(voteSlashingMerkleRoot[:]), hex.EncodeToString(b.Header.VoteSlashingMerkleRoot[:]))
	}

	if !bytes.Equal(proposerSlashingMerkleRoot[:], b.Header.ProposerSlashingMerkleRoot[:]) {
		return fmt.Errorf("expected exit merkle root to be %s but got %s", hex.EncodeToString(proposerSlashingMerkleRoot[:]), hex.EncodeToString(b.Header.ProposerSlashingMerkleRoot[:]))
	}

	if !bytes.Equal(randaoSlashingMerkleRoot[:], b.Header.RANDAOSlashingMerkleRoot[:]) {
		return fmt.Errorf("expected exit merkle root to be %s but got %s", hex.EncodeToString(randaoSlashingMerkleRoot[:]), hex.EncodeToString(b.Header.RANDAOSlashingMerkleRoot[:]))
	}

	if !bytes.Equal(governanceVoteMerkleRoot[:], b.Header.GovernanceVotesMerkleRoot[:]) {
		return fmt.Errorf("expected exit merkle root to be %s but got %s", hex.EncodeToString(governanceVoteMerkleRoot[:]), hex.EncodeToString(b.Header.GovernanceVotesMerkleRoot[:]))
	}

	if uint64(len(b.Votes)) > netParams.MaxVotesPerBlock {
		return fmt.Errorf("block has too many votes (max: %d, got: %d)", netParams.MaxVotesPerBlock, len(b.Votes))
	}

	if uint64(len(b.Txs)) > netParams.MaxTxsPerBlock {
		return fmt.Errorf("block has too many txs (max: %d, got: %d)", netParams.MaxTxsPerBlock, len(b.Txs))
	}

	if uint64(len(b.Deposits)) > netParams.MaxDepositsPerBlock {
		return fmt.Errorf("block has too many deposits (max: %d, got: %d)", netParams.MaxDepositsPerBlock, len(b.Deposits))
	}

	if uint64(len(b.Exits)) > netParams.MaxExitsPerBlock {
		return fmt.Errorf("block has too many exits (max: %d, got: %d)", netParams.MaxExitsPerBlock, len(b.Exits))
	}

	if uint64(len(b.RANDAOSlashings)) > netParams.MaxRANDAOSlashingsPerBlock {
		return fmt.Errorf("block has too many RANDAO slashings (max: %d, got: %d)", netParams.MaxRANDAOSlashingsPerBlock, len(b.RANDAOSlashings))
	}

	if uint64(len(b.VoteSlashings)) > netParams.MaxVoteSlashingsPerBlock {
		return fmt.Errorf("block has too many vote slashings (max: %d, got: %d)", netParams.MaxVoteSlashingsPerBlock, len(b.VoteSlashings))
	}

	if uint64(len(b.ProposerSlashings)) > netParams.MaxProposerSlashingsPerBlock {
		return fmt.Errorf("block has too many proposer slashings (max: %d, got: %d)", netParams.MaxProposerSlashingsPerBlock, len(b.ProposerSlashings))
	}

	for _, d := range b.Deposits {
		if err := s.ApplyDeposit(d); err != nil {
			return err
		}
	}

	for _, tx := range b.Txs {
		if err := s.ApplyTransactionSingle(tx, b.Header.FeeAddress); err != nil {
			return err
		}
	}

	for _, vote := range b.GovernanceVotes {
		if err := s.ProcessGovernanceVote(vote); err != nil {
			return err
		}
	}

	slotIndex := (b.Header.Slot + netParams.EpochLength - 1) % netParams.EpochLength

	proposerIndex := s.ProposerQueue[slotIndex]

	for _, v := range b.Votes {
		if err := s.ProcessVote(v, proposerIndex); err != nil {
			return err
		}
	}

	for _, e := range b.Exits {
		if err := s.ApplyExit(e); err != nil {
			return err
		}
	}

	for _, rs := range b.RANDAOSlashings {
		if err := s.ApplyRANDAOSlashing(rs); err != nil {
			return err
		}
	}

	for _, vs := range b.VoteSlashings {
		if err := s.ApplyVoteSlashing(vs); err != nil {
			return err
		}
	}

	for _, ps := range b.ProposerSlashings {
		if err := s.ApplyProposerSlashing(ps); err != nil {
			return err
		}
	}

	for i := range s.NextRANDAO {
		s.NextRANDAO[i] ^= b.RandaoSignature[i]
	}

	return nil
}<|MERGE_RESOLUTION|>--- conflicted
+++ resolved
@@ -790,19 +790,10 @@
 	return nil
 }
 
-<<<<<<< HEAD
-// StateProcessBlock runs a block transition on the state and mutates state.
-func (s *state) StateProcessBlock(b *primitives.Block, p *params.ChainParams) error {
-	err := allocate.Zero(b)
-	if err != nil {
-		return err
-	}
-=======
 // ProcessBlock runs a block transition on the state and mutates state.
 func (s *state) ProcessBlock(b *primitives.Block) error {
 	netParams := config.GlobalParams.NetParams
 
->>>>>>> 0058fb6e
 	if b.Header.Slot != s.Slot {
 		return fmt.Errorf("state is not updated to slot %d, instead got %d", b.Header.Slot, s.Slot)
 	}
