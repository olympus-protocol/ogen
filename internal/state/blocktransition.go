package state

import (
	"bytes"
	"encoding/hex"
	"errors"
	"fmt"
	"github.com/cjrd/allocate"
	"github.com/olympus-protocol/ogen/pkg/bitfield"
	"github.com/olympus-protocol/ogen/pkg/bls"
	bls_interface "github.com/olympus-protocol/ogen/pkg/bls/interface"
	"github.com/olympus-protocol/ogen/pkg/chainhash"
	"github.com/olympus-protocol/ogen/pkg/params"
	"github.com/olympus-protocol/ogen/pkg/primitives"
	"reflect"
)

// IsGovernanceVoteValid checks if a governance vote is valid.
func (s *state) IsGovernanceVoteValid(vote *primitives.GovernanceVote, p *params.ChainParams) error {
	err := allocate.Zero(vote)
	if err != nil {
		return err
	}
	if vote.VoteEpoch != s.VoteEpoch {
		return fmt.Errorf("vote not valid with vote epoch: %d (expected: %d)", vote.VoteEpoch, s.VoteEpoch)
	}
	switch vote.Type {
	case primitives.EnterVotingPeriod:
		// must be during active period
		// must have >100 POLIS
		// must have not already voted
		// must be signed by the public key
		if s.VotingState != GovernanceStateActive {
			return fmt.Errorf("cannot vote for community vote during community vote period")
		}
		sig := vote.CombinedSig
		pubKey, err := sig.Pub()
		if err != nil {
			return err
		}
		pkh, err := pubKey.Hash()
		if err != nil {
			return err
		}
		if s.CoinsState.Balances[pkh] < p.MinVotingBalance*p.UnitsPerCoin {
			return fmt.Errorf("minimum balance is %d, but got %d", p.MinVotingBalance, s.CoinsState.Balances[pkh]/p.UnitsPerCoin)
		}
		if !vote.ValidCombined() {
			return fmt.Errorf("vote signature did not validate")
		}
	case primitives.VoteFor:
		// must be during voting period
		// must have >100 POLIS
		// must have not already voted
		// must be signed by the public key
		if s.VotingState != GovernanceStateVoting {
			return fmt.Errorf("cannot vote for community vote during community vote period")
		}
		if len(vote.Data) != len(p.GovernancePercentages)*20 {
			return fmt.Errorf("expected VoteFor vote to have %d bytes of data got %d", len(p.GovernancePercentages)*32, len(vote.Data))
		}
		sig := vote.CombinedSig
		pubKey, err := sig.Pub()
		if err != nil {
			return err
		}
		pkh, err := pubKey.Hash()
		if err != nil {
			return err
		}
		if s.CoinsState.Balances[pkh] < p.MinVotingBalance*p.UnitsPerCoin {
			return fmt.Errorf("minimum balance is %d, but got %d", p.MinVotingBalance, s.CoinsState.Balances[pkh]/p.UnitsPerCoin)
		}
		if _, ok := s.Governance.ReplaceVotes[pkh]; ok {
			return fmt.Errorf("found existing vote for same public key hash")
		}
		if !vote.ValidCombined() {
			return fmt.Errorf("vote signature did not validate")
		}
	case primitives.UpdateManagersInstantly:
		// must be during active period
		// must be signed by all managers
		if s.VotingState != GovernanceStateActive {
			return fmt.Errorf("cannot vote for community vote during community vote period")
		}
		if len(vote.Data) != len(p.GovernancePercentages)*20 {
			return fmt.Errorf("expected UpdateManagersInstantly vote to have %d bytes data but got %d", len(vote.Data), len(p.GovernancePercentages)*32)
		}
		sig := vote.Multisig
		pub, err := sig.GetPublicKey()
		if err != nil {
			return err
		}
		if pub.NumNeeded != 5 {
			return fmt.Errorf("expected 5 signatures needed")
		}
		for i := range pub.PublicKeys {
			pub, err := bls.CurrImplementation.PublicKeyFromBytes(pub.PublicKeys[i][:])
			if err != nil {
				return err
			}
			ih, err := pub.Hash()
			if err != nil {
				return err
			}
			if !bytes.Equal(ih[:], s.CurrentManagers[i][:]) {
				return fmt.Errorf("expected public keys to match managers")
			}
		}

		if !vote.ValidMultisig() {
			return fmt.Errorf("vote signature is not valid")
		}
	case primitives.UpdateManagersVote:
		// must be during active period
		// must be signed by 3/5 managers
		if len(vote.Data) != (len(s.CurrentManagers)+7)/8 {
			return fmt.Errorf("expected UpdateManagersVote vote to have no data")
		}
		if s.VotingState != GovernanceStateActive {
			return fmt.Errorf("cannot vote for community vote during community vote period")
		}
		sig := vote.Multisig
		// must include multisig signed by 5/5 managers
		pub, err := sig.GetPublicKey()
		if err != nil {
			return err
		}
		if pub.NumNeeded >= 3 {
			return fmt.Errorf("expected 3 signatures needed")
		}
		for i := range pub.PublicKeys {
			pub, err := bls.CurrImplementation.PublicKeyFromBytes(pub.PublicKeys[i][:])
			if err != nil {
				return err
			}
			ih, err := pub.Hash()
			if err != nil {
				return err
			}
			if !bytes.Equal(ih[:], s.CurrentManagers[i][:]) {
				return fmt.Errorf("expected public keys to match managers")
			}
		}

		if !vote.ValidMultisig() {
			return fmt.Errorf("vote signature is not valid")
		}
	default:
		return fmt.Errorf("unknown vote type")
	}

	return nil
}

// ProcessGovernanceVote processes governance votes.
func (s *state) ProcessGovernanceVote(vote *primitives.GovernanceVote, p *params.ChainParams) error {
	if err := s.IsGovernanceVoteValid(vote, p); err != nil {
		return err
	}
	sig := vote.CombinedSig
	votePub, err := sig.Pub()
	if err != nil {
		return err
	}
	hash, err := votePub.Hash()
	if err != nil {
		return err
	}
	switch vote.Type {
	case primitives.EnterVotingPeriod:
		s.Governance.ReplaceVotes[hash] = chainhash.Hash{}
		// we check if it's above the threshold every few epochs, but not here
	case primitives.VoteFor:
		voteData := primitives.CommunityVoteData{
			ReplacementCandidates: [][20]byte{},
		}

		for i := range voteData.ReplacementCandidates {
			copy(voteData.ReplacementCandidates[i][:], vote.Data[i*20:(i+1)*20])
		}

		voteHash := voteData.Hash()
		s.Governance.CommunityVotes[voteHash] = voteData
		s.Governance.ReplaceVotes[hash] = voteHash
	case primitives.UpdateManagersInstantly:
		for i := range s.CurrentManagers {
			copy(s.CurrentManagers[i][:], vote.Data[i*20:(i+1)*20])
		}
		s.NextVoteEpoch(GovernanceStateActive)
	case primitives.UpdateManagersVote:
		s.NextVoteEpoch(GovernanceStateVoting)
	default:
		return fmt.Errorf("unknown vote type")
	}

	return nil
}

// ApplyTransactionSingle applies a transaction to the coin state.
func (s *state) ApplyTransactionSingle(tx *primitives.Tx, blockWithdrawalAddress [20]byte, p *params.ChainParams) error {
	err := allocate.Zero(tx)
	if err != nil {
		return err
	}
	u := s.CoinsState
	pkh, err := tx.FromPubkeyHash()
	if err != nil {
		return err
	}
	if u.Balances[pkh] < tx.Amount+tx.Fee {
		return fmt.Errorf("insufficient balance of %d for %d transaction", u.Balances[pkh], tx.Amount)
	}

	if u.Nonces[pkh] >= tx.Nonce {
		return fmt.Errorf("nonce is too small (already processed: %d, trying: %d)", u.Nonces[pkh], tx.Nonce)
	}

	if err := tx.VerifySig(); err != nil {
		return err
	}

	u.Balances[pkh] -= tx.Amount + tx.Fee
	u.Balances[tx.To] += tx.Amount
	u.Balances[blockWithdrawalAddress] += tx.Fee
	u.Nonces[pkh] = tx.Nonce

	if _, ok := s.Governance.ReplaceVotes[pkh]; u.Balances[pkh] < p.UnitsPerCoin*p.MinVotingBalance && ok {
		delete(s.Governance.ReplaceVotes, pkh)
	}

	return nil
}

// ApplyTransactionMulti applies a multisig transaction to the coin state.
func (s *state) ApplyTransactionMulti(tx *primitives.TxMulti, blockWithdrawalAddress [20]byte, p *params.ChainParams) error {
	u := s.GetCoinsState()
	pkh, err := tx.FromPubkeyHash()
	if err != nil {
		return err
	}
	if u.Balances[pkh] < tx.Amount+tx.Fee {
		return fmt.Errorf("insufficient balance of %d for %d transaction", u.Balances[pkh], tx.Amount)
	}

	if u.Nonces[pkh] >= tx.Nonce {
		return fmt.Errorf("nonce is too small (already processed: %d, trying: %d)", u.Nonces[pkh], tx.Nonce)
	}

	if err := tx.VerifySig(); err != nil {
		return err
	}

	u.Balances[pkh] -= tx.Amount + tx.Fee
	u.Balances[tx.To] += tx.Amount
	u.Balances[blockWithdrawalAddress] += tx.Fee
	u.Nonces[pkh] = tx.Nonce

	if _, ok := s.Governance.ReplaceVotes[pkh]; u.Balances[pkh] < p.UnitsPerCoin*p.MinVotingBalance && ok {
		delete(s.Governance.ReplaceVotes, pkh)
	}

	return nil
}

// IsProposerSlashingValid checks if a given proposer slashing is valid.
func (s *state) IsProposerSlashingValid(ps *primitives.ProposerSlashing) (uint64, error) {
	err := allocate.Zero(ps)
	if err != nil {
		return 0, err
	}
	h1 := ps.BlockHeader1.Hash()
	h2 := ps.BlockHeader2.Hash()

	if h1.IsEqual(&h2) {
		return 0, fmt.Errorf("proposer-slashing: block headers are equal")
	}

	if ps.BlockHeader1.Slot != ps.BlockHeader2.Slot {
		return 0, fmt.Errorf("proposer-slashing: block headers do not have the same slot")
	}
	pub, err := ps.GetValidatorPubkey()
	if err != nil {
		return 0, err
	}
	s1, err := ps.GetSignature1()
	if err != nil {
		return 0, err
	}
	s2, err := ps.GetSignature2()
	if err != nil {
		return 0, err
	}
	if !s1.Verify(pub, h1[:]) {
		return 0, fmt.Errorf("proposer-slashing: signature does not validate for block header 1")
	}

	if !s2.Verify(pub, h2[:]) {
		return 0, fmt.Errorf("proposer-slashing: signature does not validate for block header 2")
	}

	pubkeyBytes := ps.ValidatorPublicKey

	proposerIndex := -1
	for i, v := range s.ValidatorRegistry {
		if bytes.Equal(v.PubKey[:], pubkeyBytes[:]) {
			proposerIndex = i
		}
	}

	if proposerIndex < 0 {
		return 0, fmt.Errorf("proposer-slashing: validator is already exited")
	}

	return uint64(proposerIndex), nil
}

// ApplyProposerSlashing applies the proposer slashing to the state.
func (s *state) ApplyProposerSlashing(ps *primitives.ProposerSlashing, p *params.ChainParams) error {
	proposerIndex, err := s.IsProposerSlashingValid(ps)
	if err != nil {
		return err
	}

	return s.UpdateValidatorStatus(proposerIndex, primitives.StatusExitedWithPenalty, p)
}

// IsVoteSlashingValid checks if the vote slashing is valid.
func (s *state) IsVoteSlashingValid(vs *primitives.VoteSlashing, p *params.ChainParams) ([]uint64, error) {
	err := allocate.Zero(vs)
	if err != nil {
		return nil, err
	}
	if vs.Vote1.Data.Equals(vs.Vote2.Data) {
		return nil, fmt.Errorf("vote-slashing: votes are not distinct")
	}

	if !vs.Vote1.Data.IsDoubleVote(vs.Vote2.Data) && !vs.Vote1.Data.IsSurroundVote(vs.Vote2.Data) {
		return nil, fmt.Errorf("vote-slashing: votes do not violate slashing rule")
	}

	common := make([]uint64, 0)
	voteCommittee1 := make(map[uint64]struct{})

	validators1, err := s.GetVoteCommittee(vs.Vote1.Data.Slot, p)
	if err != nil {
		return nil, err
	}

	validators2, err := s.GetVoteCommittee(vs.Vote2.Data.Slot, p)
	if err != nil {
		return nil, err
	}

	aggPubs1 := make([]bls_interface.PublicKey, 0)
	aggPubs2 := make([]bls_interface.PublicKey, 0)

	for i, idx := range validators1 {

		if !vs.Vote1.ParticipationBitfield.Get(uint(i)) {
			continue
		}

		voteCommittee1[idx] = struct{}{}

		pub, err := bls.CurrImplementation.PublicKeyFromBytes(s.ValidatorRegistry[idx].PubKey[:])
		if err != nil {
			return nil, err
		}
		aggPubs1 = append(aggPubs1, pub)
	}

	for i, idx := range validators2 {
		if !vs.Vote2.ParticipationBitfield.Get(uint(i)) {
			continue
		}

		if _, ok := voteCommittee1[idx]; ok {
			common = append(common, idx)
		}

		pub, err := bls.CurrImplementation.PublicKeyFromBytes(s.ValidatorRegistry[idx].PubKey[:])
		if err != nil {
			return nil, err
		}
		aggPubs2 = append(aggPubs2, pub)
	}

	v1Sig, err := vs.Vote1.Signature()
	if err != nil {
		return nil, err
	}
	if !v1Sig.FastAggregateVerify(aggPubs1, vs.Vote1.Data.Hash()) {
		return nil, fmt.Errorf("vote-slashing: vote 1 does not validate")
	}

	if len(common) == 0 {
		return nil, fmt.Errorf("vote-slashing: votes do not contain any common validators")
	}

	v2Sig, err := vs.Vote2.Signature()
	if err != nil {
		return nil, err
	}
	if !v2Sig.FastAggregateVerify(aggPubs2, vs.Vote2.Data.Hash()) {
		return nil, fmt.Errorf("vote-slashing: vote 2 does not validate")
	}

	return common, nil
}

// ApplyVoteSlashing applies a vote slashing to the state.
func (s *state) ApplyVoteSlashing(vs *primitives.VoteSlashing, p *params.ChainParams) error {
	common, err := s.IsVoteSlashingValid(vs, p)
	if err != nil {
		return err
	}

	for _, v := range common {
		if err := s.UpdateValidatorStatus(v, primitives.StatusExitedWithPenalty, p); err != nil {
			return err
		}
	}

	return nil
}

// IsRANDAOSlashingValid checks if the RANDAO slashing is valid.
func (s *state) IsRANDAOSlashingValid(rs *primitives.RANDAOSlashing) (uint64, error) {
	err := allocate.Zero(rs)
	if err != nil {
		return 0, err
	}
	if rs.Slot >= s.Slot {
		return 0, fmt.Errorf("randao-slashing: RANDAO was already assumed to be revealed")
	}

	slotHash := chainhash.HashH([]byte(fmt.Sprintf("%d", rs.Slot)))
	pub, err := rs.GetValidatorPubkey()
	if err != nil {
		return 0, err
	}
	sig, err := rs.GetRandaoReveal()
	if err != nil {
		return 0, err
	}
	if !sig.Verify(pub, slotHash[:]) {
		return 0, fmt.Errorf("randao-slashing: RANDAO reveal does not verify")
	}

	pubkeyBytes := rs.ValidatorPubkey

	proposerIndex := -1
	for i, v := range s.ValidatorRegistry {
		if bytes.Equal(v.PubKey[:], pubkeyBytes[:]) {
			proposerIndex = i
		}
	}

	if proposerIndex < 0 {
		return 0, fmt.Errorf("proposer-slashing: validator is already exited")
	}

	return uint64(proposerIndex), nil
}

// ApplyRANDAOSlashing applies the RANDAO slashing to the state.
func (s *state) ApplyRANDAOSlashing(rs *primitives.RANDAOSlashing, p *params.ChainParams) error {
	proposer, err := s.IsRANDAOSlashingValid(rs)
	if err != nil {
		return err
	}

	return s.UpdateValidatorStatus(proposer, primitives.StatusExitedWithPenalty, p)
}

// GetVoteCommittee gets the committee for a certain block.
func (s *state) GetVoteCommittee(slot uint64, p *params.ChainParams) ([]uint64, error) {

	if (slot-1)/p.EpochLength == s.EpochIndex {
		assignments := s.CurrentEpochVoteAssignments
		slotIndex := uint64(slot % p.EpochLength)
		min := (slotIndex * uint64(len(assignments))) / p.EpochLength
		max := ((slotIndex + 1) * uint64(len(assignments))) / p.EpochLength
		return assignments[min:max], nil

	} else if (slot-1)/p.EpochLength == s.EpochIndex-1 {
		assignments := s.PreviousEpochVoteAssignments
		slotIndex := uint64(slot % p.EpochLength)
		min := (slotIndex * uint64(len(assignments))) / p.EpochLength
		max := ((slotIndex + 1) * uint64(len(assignments))) / p.EpochLength
		return assignments[min:max], nil
	}

	// TODO: better handling
	return nil, fmt.Errorf("tried to get vote committee out of range: %d", slot)
}

// IsExitValid checks if an exit is valid.
func (s *state) IsExitValid(exit *primitives.Exit) error {
	err := allocate.Zero(exit)
	if err != nil {
		return err
	}
	msg := fmt.Sprintf("exit %x", exit.ValidatorPubkey)
	msgHash := chainhash.HashH([]byte(msg))
	wPubKey, err := exit.GetWithdrawPubKey()
	if err != nil {
		return err
	}
	sig, err := exit.GetSignature()
	if err != nil {
		return err
	}
	valid := sig.Verify(wPubKey, msgHash[:])
	if !valid {
		return fmt.Errorf("exit signature is not valid")
	}

	pkh, err := wPubKey.Hash()
	if err != nil {
		return err
	}
	pubkeySerialized := exit.ValidatorPubkey

	foundActiveValidator := false
	for _, v := range s.ValidatorRegistry {
		if bytes.Equal(v.PubKey[:], pubkeySerialized[:]) && v.IsActive() {
			if !bytes.Equal(v.PayeeAddress[:], pkh[:]) {
				return fmt.Errorf("withdraw pubkey does not match withdraw address (expected: %x, got: %x)", pkh, v.PayeeAddress)
			}

			foundActiveValidator = true
		}
	}

	if !foundActiveValidator {
		return fmt.Errorf("could not find active validator with pubkey: %x", pubkeySerialized[:])
	}

	return nil
}

// ApplyExit processes an exit request.
func (s *state) ApplyExit(exit *primitives.Exit) error {
	if err := s.IsExitValid(exit); err != nil {
		return err
	}

	pubkeySerialized := exit.ValidatorPubkey

	for i, v := range s.ValidatorRegistry {
		if bytes.Equal(v.PubKey[:], pubkeySerialized[:]) && v.IsActive() {
			s.ValidatorRegistry[i].Status = primitives.StatusActivePendingExit
			s.ValidatorRegistry[i].LastActiveEpoch = s.EpochIndex + 2
		}
	}

	return nil
}

// IsDepositValid validates signatures and ensures that a deposit is valid.
func (s *state) IsDepositValid(deposit *primitives.Deposit, params *params.ChainParams) error {
	err := allocate.Zero(deposit)
	if err != nil {
		return err
	}
	dPub, err := deposit.GetPublicKey()
	if err != nil {
		return err
	}
	pkh, err := dPub.Hash()
	if err != nil {
		return err
	}
	if s.CoinsState.Balances[pkh] < params.DepositAmount*params.UnitsPerCoin {
		return fmt.Errorf("balance is too low for deposit (got: %d, expected at least: %d)", s.CoinsState.Balances[pkh], params.DepositAmount*params.UnitsPerCoin)
	}

	buf, err := deposit.Data.Marshal()
	if err != nil {
		return err
	}

	depositHash := chainhash.HashH(buf)
	dSig, err := deposit.GetSignature()
	if err != nil {
		return err
	}
	valid := dSig.Verify(dPub, depositHash[:])
	if !valid {
		return errors.New("deposit signature is not valid")
	}

	validatorPubkey := deposit.Data.PublicKey

	// now, ensure we don't already have this validator
	for _, v := range s.ValidatorRegistry {
		if bytes.Equal(v.PubKey[:], validatorPubkey[:]) {
			return fmt.Errorf("validator already registered")
		}
	}

	pubkeyHash := chainhash.HashH(validatorPubkey[:])
	dataSig, err := deposit.Data.GetSignature()
	if err != nil {
		return err
	}
	dataPub, err := deposit.Data.GetPublicKey()
	if err != nil {
		return err
	}
	valid = dataSig.Verify(dataPub, pubkeyHash[:])
	if !valid {
		return errors.New("proof-of-possession is not valid")
	}

	return nil
}

// ApplyDeposit applies a deposit to the state.
func (s *state) ApplyDeposit(deposit *primitives.Deposit, p *params.ChainParams) error {
	if err := s.IsDepositValid(deposit, p); err != nil {
		return err
	}
	pub, err := deposit.GetPublicKey()
	if err != nil {
		return err
	}
	pkh, err := pub.Hash()
	if err != nil {
		return err
	}

	s.CoinsState.Balances[pkh] -= p.DepositAmount * p.UnitsPerCoin

	s.ValidatorRegistry = append(s.ValidatorRegistry, &primitives.Validator{
		Balance:          p.DepositAmount * p.UnitsPerCoin,
		PubKey:           deposit.Data.PublicKey,
		PayeeAddress:     deposit.Data.WithdrawalAddress,
		Status:           primitives.StatusStarting,
		FirstActiveEpoch: s.EpochIndex + 2,
		LastActiveEpoch:  0,
	})

	return nil
}

var (
	// ErrorVoteEmpty returns when some information of a MultiValidatorVote is missing
	ErrorVoteEmpty = errors.New("vote information is not complete")
	// ErrorVoteSlot returns when the vote data slot is out of range
	ErrorVoteSlot = errors.New("slot out of range")
	// ErrorFromEpoch returns when the vote From Epoch doesn't match a justified epoch
	ErrorFromEpoch = errors.New("expected from epoch to match justified epoch")
	// ErrorJustifiedHashWrong returns when the vote justified hash doesn't match state justified hash
	ErrorJustifiedHash = errors.New("justified block hash is wrong")
	// ErrorFromEpochPreviousJustified returns when the from epoch slot doesn't match the previous justified epoch
	ErrorFromEpochPreviousJustified = errors.New("expected from epoch to match previous justified epoch")
	// ErrorFromEpochPreviousJustifiedHash returns when the from epoch hash doesn't match the previous justified epoch hash
	ErrorFromEpochPreviousJustifiedHash = errors.New("expected from epoch hash to match previous justified epoch hash")
	// ErrorTargetEpoch returns when the to epoch hash a wrong target
	ErrorTargetEpoch = errors.New("vote should have target epoch of either the current epoch or the previous epoch")
	// ErrorVoteSignature returns when the vote aggregate signature doesn't validate
	ErrorVoteSignature = errors.New("vote aggregate signature did not validate")
)

// IsVoteValid checks if a vote is valid.
func (s *state) IsVoteValid(v *primitives.MultiValidatorVote, p *params.ChainParams) error {
	err := allocate.Zero(v)
	if err != nil {
		return err
	}
	if v.Data == nil || v.ParticipationBitfield == nil || reflect.DeepEqual(v.Sig, [96]byte{}) {
		return ErrorVoteEmpty
	}

	if v.Data.Slot == 0 {
		return ErrorVoteSlot
	}

	if v.Data.ToEpoch == s.EpochIndex {
		if v.Data.FromEpoch != s.JustifiedEpoch {
			return ErrorFromEpoch
		}
		if !bytes.Equal(s.JustifiedEpochHash[:], v.Data.FromHash[:]) {
			return ErrorJustifiedHash
		}
	} else if s.EpochIndex > 0 && v.Data.ToEpoch == s.EpochIndex-1 {
		if v.Data.FromEpoch != s.PreviousJustifiedEpoch {
			return ErrorFromEpochPreviousJustified
		}
		if !bytes.Equal(s.PreviousJustifiedEpochHash[:], v.Data.FromHash[:]) {
			return ErrorFromEpochPreviousJustifiedHash
		}
	} else {
		return ErrorTargetEpoch
	}

	aggPubs := make([]bls_interface.PublicKey, 0)
	validators, err := s.GetVoteCommittee(v.Data.Slot, p)
	if err != nil {
		return err
	}

	for i, validatorIdx := range validators {
		if !v.ParticipationBitfield.Get(uint(i)) {
			continue
		}
		pub, err := bls.CurrImplementation.PublicKeyFromBytes(s.ValidatorRegistry[validatorIdx].PubKey[:])
		if err != nil {
			return err
		}
		aggPubs = append(aggPubs, pub)
	}

	h := v.Data.Hash()
	vSig, err := v.Signature()
	if err != nil {
		return err
	}

	valid := vSig.FastAggregateVerify(aggPubs, h)
	if !valid {
		return ErrorVoteSignature
	}

	return nil
}

func (s *state) ProcessVote(v *primitives.MultiValidatorVote, p *params.ChainParams, proposerIndex uint64) error {
	err := allocate.Zero(v)
	if err != nil {
		return err
	}
	if v.Data.Slot+p.MinAttestationInclusionDelay > s.Slot {
		return fmt.Errorf("vote included too soon (expected s.Slot > %d, got %d)", v.Data.Slot+p.MinAttestationInclusionDelay, s.Slot)
	}

	if v.Data.Slot+p.EpochLength <= s.Slot {
		return fmt.Errorf("vote not included within 1 epoch (latest: %d, got: %d)", v.Data.Slot+p.EpochLength-1, s.Slot)
	}

	if (v.Data.Slot-1)/p.EpochLength != v.Data.ToEpoch {
		return errors.New("vote slot did not match target epoch")
	}

	err = s.IsVoteValid(v, p)

	if err != nil {
		return err
	}

	bl := bitfield.NewBitlist(v.ParticipationBitfield.Len())

	for i, p := range v.ParticipationBitfield {
		bl[i] = p
	}

	if v.Data.ToEpoch == s.EpochIndex {
		s.CurrentEpochVotes = append(s.CurrentEpochVotes, &primitives.AcceptedVoteInfo{
			Data:                  v.Data,
			ParticipationBitfield: bl,
			Proposer:              proposerIndex,
			InclusionDelay:        s.Slot - v.Data.Slot,
		})
	} else {
		s.PreviousEpochVotes = append(s.PreviousEpochVotes, &primitives.AcceptedVoteInfo{
			Data:                  v.Data,
			ParticipationBitfield: bl,
			Proposer:              proposerIndex,
			InclusionDelay:        s.Slot - v.Data.Slot,
		})
	}

	return nil
}

// GetProposerPublicKey gets the public key for the proposer of a block.
<<<<<<< HEAD
func (s *state) GetProposerPublicKey(b *primitives.Block, p *params.ChainParams) (*bls.PublicKey, error) {
	err := allocate.Zero(b)
	if err != nil {
		return nil, err
	}
=======
func (s *state) GetProposerPublicKey(b *primitives.Block, p *params.ChainParams) (bls_interface.PublicKey, error) {
>>>>>>> e94113e6
	slotIndex := (b.Header.Slot + p.EpochLength - 1) % p.EpochLength

	proposerIndex := s.ProposerQueue[slotIndex]
	proposer := s.ValidatorRegistry[proposerIndex]

	return bls.CurrImplementation.PublicKeyFromBytes(proposer.PubKey[:])
}

// CheckBlockSignature checks the block signature.
func (s *state) CheckBlockSignature(b *primitives.Block, p *params.ChainParams) error {
	err := allocate.Zero(b)
	if err != nil {
		return err
	}
	blockHash := b.Hash()
	blockSig, err := bls.CurrImplementation.SignatureFromBytes(b.Signature[:])
	if err != nil {
		return err
	}

	validatorPub, err := s.GetProposerPublicKey(b, p)
	if err != nil {
		return err
	}

	randaoSig, err := bls.CurrImplementation.SignatureFromBytes(b.RandaoSignature[:])
	if err != nil {
		return err
	}

	valid := blockSig.Verify(validatorPub, blockHash[:])
	if !valid {
		return errors.New("error validating signature for block")
	}

	slotHash := chainhash.HashH([]byte(fmt.Sprintf("%d", b.Header.Slot)))

	valid = randaoSig.Verify(validatorPub, slotHash[:])
	if !valid {
		return errors.New("error validating RANDAO signature for block")
	}

	return nil
}

// ProcessBlock runs a block transition on the state and mutates state.
func (s *state) ProcessBlock(b *primitives.Block, p *params.ChainParams) error {
	err := allocate.Zero(b)
	if err != nil {
		return err
	}
	if b.Header.Slot != s.Slot {
		return fmt.Errorf("state is not updated to slot %d, instead got %d", b.Header.Slot, s.Slot)
	}

	if err := s.CheckBlockSignature(b, p); err != nil {
		return err
	}

	voteMerkleRoot := b.VotesMerkleRoot()
	transactionMerkleRoot := b.TransactionMerkleRoot()
	depositMerkleRoot := b.DepositMerkleRoot()
	exitMerkleRoot := b.ExitMerkleRoot()
	voteSlashingMerkleRoot := b.VoteSlashingRoot()
	proposerSlashingMerkleRoot := b.ProposerSlashingsRoot()
	randaoSlashingMerkleRoot := b.RANDAOSlashingsRoot()
	governanceVoteMerkleRoot := b.GovernanceVoteMerkleRoot()

	if !bytes.Equal(transactionMerkleRoot[:], b.Header.TxMerkleRoot[:]) {
		return fmt.Errorf("expected transaction merkle root to be %s but got %s", hex.EncodeToString(transactionMerkleRoot[:]), hex.EncodeToString(b.Header.TxMerkleRoot[:]))
	}

	if !bytes.Equal(voteMerkleRoot[:], b.Header.VoteMerkleRoot[:]) {
		return fmt.Errorf("expected vote merkle root to be %s but got %s", hex.EncodeToString(voteMerkleRoot[:]), hex.EncodeToString(b.Header.VoteMerkleRoot[:]))
	}

	if !bytes.Equal(depositMerkleRoot[:], b.Header.DepositMerkleRoot[:]) {
		return fmt.Errorf("expected deposit merkle root to be %s but got %s", hex.EncodeToString(depositMerkleRoot[:]), hex.EncodeToString(b.Header.DepositMerkleRoot[:]))
	}
	if !bytes.Equal(exitMerkleRoot[:], b.Header.ExitMerkleRoot[:]) {
		return fmt.Errorf("expected exit merkle root to be %s but got %s", hex.EncodeToString(exitMerkleRoot[:]), hex.EncodeToString(b.Header.ExitMerkleRoot[:]))
	}

	if !bytes.Equal(voteSlashingMerkleRoot[:], b.Header.VoteSlashingMerkleRoot[:]) {
		return fmt.Errorf("expected exit merkle root to be %s but got %s", hex.EncodeToString(voteSlashingMerkleRoot[:]), hex.EncodeToString(b.Header.VoteSlashingMerkleRoot[:]))
	}

	if !bytes.Equal(proposerSlashingMerkleRoot[:], b.Header.ProposerSlashingMerkleRoot[:]) {
		return fmt.Errorf("expected exit merkle root to be %s but got %s", hex.EncodeToString(proposerSlashingMerkleRoot[:]), hex.EncodeToString(b.Header.ProposerSlashingMerkleRoot[:]))
	}

	if !bytes.Equal(randaoSlashingMerkleRoot[:], b.Header.RANDAOSlashingMerkleRoot[:]) {
		return fmt.Errorf("expected exit merkle root to be %s but got %s", hex.EncodeToString(randaoSlashingMerkleRoot[:]), hex.EncodeToString(b.Header.RANDAOSlashingMerkleRoot[:]))
	}

	if !bytes.Equal(governanceVoteMerkleRoot[:], b.Header.GovernanceVotesMerkleRoot[:]) {
		return fmt.Errorf("expected exit merkle root to be %s but got %s", hex.EncodeToString(governanceVoteMerkleRoot[:]), hex.EncodeToString(b.Header.GovernanceVotesMerkleRoot[:]))
	}

	if uint64(len(b.Votes)) > p.MaxVotesPerBlock {
		return fmt.Errorf("block has too many votes (max: %d, got: %d)", p.MaxVotesPerBlock, len(b.Votes))
	}

	if uint64(len(b.Txs)) > p.MaxTxsPerBlock {
		return fmt.Errorf("block has too many txs (max: %d, got: %d)", p.MaxTxsPerBlock, len(b.Txs))
	}

	if uint64(len(b.Deposits)) > p.MaxDepositsPerBlock {
		return fmt.Errorf("block has too many deposits (max: %d, got: %d)", p.MaxDepositsPerBlock, len(b.Deposits))
	}

	if uint64(len(b.Exits)) > p.MaxExitsPerBlock {
		return fmt.Errorf("block has too many exits (max: %d, got: %d)", p.MaxExitsPerBlock, len(b.Exits))
	}

	if uint64(len(b.RANDAOSlashings)) > p.MaxRANDAOSlashingsPerBlock {
		return fmt.Errorf("block has too many RANDAO slashings (max: %d, got: %d)", p.MaxRANDAOSlashingsPerBlock, len(b.RANDAOSlashings))
	}

	if uint64(len(b.VoteSlashings)) > p.MaxVoteSlashingsPerBlock {
		return fmt.Errorf("block has too many vote slashings (max: %d, got: %d)", p.MaxVoteSlashingsPerBlock, len(b.VoteSlashings))
	}

	if uint64(len(b.ProposerSlashings)) > p.MaxProposerSlashingsPerBlock {
		return fmt.Errorf("block has too many proposer slashings (max: %d, got: %d)", p.MaxProposerSlashingsPerBlock, len(b.ProposerSlashings))
	}

	for _, d := range b.Deposits {
		if err := s.ApplyDeposit(d, p); err != nil {
			return err
		}
	}

	for _, tx := range b.Txs {
		if err := s.ApplyTransactionSingle(tx, b.Header.FeeAddress, p); err != nil {
			return err
		}
	}

	for _, vote := range b.GovernanceVotes {
		if err := s.ProcessGovernanceVote(vote, p); err != nil {
			return err
		}
	}

	slotIndex := (b.Header.Slot + p.EpochLength - 1) % p.EpochLength

	proposerIndex := s.ProposerQueue[slotIndex]

	for _, v := range b.Votes {
		if err := s.ProcessVote(v, p, proposerIndex); err != nil {
			return err
		}
	}

	for _, e := range b.Exits {
		if err := s.ApplyExit(e); err != nil {
			return err
		}
	}

	for _, rs := range b.RANDAOSlashings {
		if err := s.ApplyRANDAOSlashing(rs, p); err != nil {
			return err
		}
	}

	for _, vs := range b.VoteSlashings {
		if err := s.ApplyVoteSlashing(vs, p); err != nil {
			return err
		}
	}

	for _, ps := range b.ProposerSlashings {
		if err := s.ApplyProposerSlashing(ps, p); err != nil {
			return err
		}
	}

	for i := range s.NextRANDAO {
		s.NextRANDAO[i] ^= b.RandaoSignature[i]
	}

	return nil
}<|MERGE_RESOLUTION|>--- conflicted
+++ resolved
@@ -777,15 +777,11 @@
 }
 
 // GetProposerPublicKey gets the public key for the proposer of a block.
-<<<<<<< HEAD
-func (s *state) GetProposerPublicKey(b *primitives.Block, p *params.ChainParams) (*bls.PublicKey, error) {
+func (s *state) GetProposerPublicKey(b *primitives.Block, p *params.ChainParams) (bls_interface.PublicKey, error) {
 	err := allocate.Zero(b)
 	if err != nil {
 		return nil, err
 	}
-=======
-func (s *state) GetProposerPublicKey(b *primitives.Block, p *params.ChainParams) (bls_interface.PublicKey, error) {
->>>>>>> e94113e6
 	slotIndex := (b.Header.Slot + p.EpochLength - 1) % p.EpochLength
 
 	proposerIndex := s.ProposerQueue[slotIndex]
