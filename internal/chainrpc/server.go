package chainrpc

import (
	"context"
	"crypto/tls"
	"net"
	"net/http"
	"path"

	"github.com/grpc-ecosystem/grpc-gateway/runtime"
	"github.com/olympus-protocol/ogen/internal/chain"
	"github.com/olympus-protocol/ogen/internal/peers"
	"github.com/olympus-protocol/ogen/internal/proposer"
	"github.com/olympus-protocol/ogen/pkg/params"

	"github.com/olympus-protocol/ogen/api/proto"
	"github.com/olympus-protocol/ogen/internal/logger"
	"github.com/olympus-protocol/ogen/internal/wallet"
	"github.com/rs/cors"
	"google.golang.org/grpc"
	"google.golang.org/grpc/credentials"
)

// Config config for the RPCServer
type Config struct {
	DataDir      string
	Network      string
	RPCWallet    bool
	RPCProxy     bool
	RPCProxyPort string
	RPCProxyAddr string
	RPCPort      string
<<<<<<< HEAD
	Log          logger.Logger
=======
	Log          logger.LoggerInterface
>>>>>>> 60584e51
}

//RPCServer is an interface for rpcServer
type RPCServer interface {
	Stop()
	Start() error
}

var _ RPCServer = &rpcServer{}

// RPCServer struct model for the gRPC server
<<<<<<< HEAD
type RPCServer struct {
	log              logger.Logger
=======
type rpcServer struct {
	log              logger.LoggerInterface
>>>>>>> 60584e51
	config           Config
	http             *runtime.ServeMux
	rpc              *grpc.Server
	chainServer      *chainServer
	validatorsServer *validatorsServer
	utilsServer      *utilsServer
	networkServer    *networkServer
	walletServer     *walletServer
}

func (s *rpcServer) registerServices() {
	proto.RegisterChainServer(s.rpc, s.chainServer)
	proto.RegisterValidatorsServer(s.rpc, s.validatorsServer)
	proto.RegisterUtilsServer(s.rpc, s.utilsServer)
	proto.RegisterNetworkServer(s.rpc, s.networkServer)
	if s.config.RPCWallet {
		proto.RegisterWalletServer(s.rpc, s.walletServer)
	}
}

func (s *rpcServer) registerServicesProxy(ctx context.Context) {
	certPool, err := LoadCerts(s.config.DataDir)
	if err != nil {
		s.log.Fatal(err)
	}
	creds := credentials.NewTLS(&tls.Config{
		InsecureSkipVerify: false,
		RootCAs:            certPool,
	})
	opts := []grpc.DialOption{grpc.WithTransportCredentials(creds)}
	proto.RegisterChainHandlerFromEndpoint(ctx, s.http, "127.0.0.1:24127", opts)
	proto.RegisterValidatorsHandlerFromEndpoint(ctx, s.http, "127.0.0.1:24127", opts)
	proto.RegisterUtilsHandlerFromEndpoint(ctx, s.http, "127.0.0.1:24127", opts)
	proto.RegisterNetworkHandlerFromEndpoint(ctx, s.http, "127.0.0.1:24127", opts)
	if s.config.RPCWallet {
		proto.RegisterWalletHandlerFromEndpoint(ctx, s.http, "127.0.0.1:24127", opts)
	}
}

// Stop stops gRPC listener
func (s *rpcServer) Stop() {
	s.log.Info("Stopping gRPC Server")
	s.rpc.GracefulStop()
}

// Start starts gRPC listener
func (s *rpcServer) Start() error {
	s.registerServices()
	s.log.Info("Starting gRPC Server")
	if s.config.RPCProxy {
		ctx := context.Background()
		ctx, cancel := context.WithCancel(ctx)
		defer cancel()
		s.registerServicesProxy(ctx)
		go func() {
			var addr string
			if s.config.RPCProxyAddr != "" {
				addr = s.config.RPCProxyAddr
			} else {
				addr = "localhost"
			}
			c := cors.New(cors.Options{
				AllowedOrigins: []string{"*"},
				AllowedMethods: []string{http.MethodGet, http.MethodPost},
			})
			handler := c.Handler(s.http)
			err := http.ListenAndServeTLS(addr+":"+s.config.RPCProxyPort, path.Join(s.config.DataDir, "cert", "cert.pem"), path.Join(s.config.DataDir, "cert", "cert_key.pem"), handler)
			if err != nil {
				s.log.Fatal(err)
			}
		}()
	}
	lis, err := net.Listen("tcp", "127.0.0.1:"+s.config.RPCPort)
	if err != nil {
		return err
	}
	err = s.rpc.Serve(lis)
	if err != nil {
		return err
	}
	return nil
}

// NewRPCServer Returns an RPC server instance
func NewRPCServer(config Config, chain chain.Blockchain, hostnode peers.HostNode, wallet wallet.Wallet, params *params.ChainParams, p proposer.Proposer) (RPCServer, error) {
	txTopic, err := hostnode.Topic("tx")
	if err != nil {
		return nil, err
	}

	depositTopic, err := hostnode.Topic("deposits")
	if err != nil {
		return nil, err
	}

	exitTopic, err := hostnode.Topic("exits")
	if err != nil {
		return nil, err
	}
	_, err = LoadCerts(config.DataDir)
	if err != nil {
		return nil, err
	}
	creds, err := credentials.NewServerTLSFromFile(path.Join(config.DataDir, "cert", "cert.pem"), path.Join(config.DataDir, "cert", "cert_key.pem"))
	if err != nil {
		return nil, err
	}

	return &rpcServer{
		rpc:    grpc.NewServer(grpc.Creds(creds)),
		http:   runtime.NewServeMux(),
		config: config,
		log:    config.Log,
		chainServer: &chainServer{
			chain: chain,
		},
		validatorsServer: &validatorsServer{
			params: params,
			chain:  chain,
		},
		networkServer: &networkServer{
			hostnode: hostnode,
		},
		utilsServer: &utilsServer{
			txTopic:      txTopic,
			depositTopic: depositTopic,
			exitTopic:    exitTopic,
			proposer:     p,
		},
		walletServer: &walletServer{
			wallet: wallet,
			chain:  chain,
			params: params,
		},
	}, nil
}<|MERGE_RESOLUTION|>--- conflicted
+++ resolved
@@ -30,11 +30,7 @@
 	RPCProxyPort string
 	RPCProxyAddr string
 	RPCPort      string
-<<<<<<< HEAD
 	Log          logger.Logger
-=======
-	Log          logger.LoggerInterface
->>>>>>> 60584e51
 }
 
 //RPCServer is an interface for rpcServer
@@ -45,14 +41,9 @@
 
 var _ RPCServer = &rpcServer{}
 
-// RPCServer struct model for the gRPC server
-<<<<<<< HEAD
-type RPCServer struct {
+// rpcServer struct model for the gRPC server
+type rpcServer struct {
 	log              logger.Logger
-=======
-type rpcServer struct {
-	log              logger.LoggerInterface
->>>>>>> 60584e51
 	config           Config
 	http             *runtime.ServeMux
 	rpc              *grpc.Server
