package chainrpc

import (
	"context"
	"encoding/hex"
	"errors"
	"fmt"
	"github.com/olympus-protocol/ogen/internal/state"
	"reflect"

	"github.com/olympus-protocol/ogen/api/proto"
	"github.com/olympus-protocol/ogen/internal/chain"
	"github.com/olympus-protocol/ogen/internal/chainindex"
	"github.com/olympus-protocol/ogen/pkg/bech32"
	"github.com/olympus-protocol/ogen/pkg/chainhash"
	"github.com/olympus-protocol/ogen/pkg/primitives"
	"github.com/shopspring/decimal"
)

type chainServer struct {
	chain chain.Blockchain
	proto.UnimplementedChainServer
}

func (s *chainServer) GetChainInfo(ctx context.Context, _ *proto.Empty) (*proto.ChainInfo, error) {
	defer ctx.Done()

	st := s.chain.State()
	tip := st.Tip()
	validators := st.TipState().GetValidators()
	return &proto.ChainInfo{
		BlockHash:   tip.Hash.String(),
		BlockHeight: tip.Height,
		Validators: &proto.ValidatorsInfo{
			Active:      validators.Active,
			PendingExit: validators.PendingExit,
			PenaltyExit: validators.PenaltyExit,
			Exited:      validators.Exited,
			Starting:    validators.Starting,
		},
	}, nil
}

func (s *chainServer) GetRawBlock(ctx context.Context, in *proto.Hash) (*proto.Block, error) {
	defer ctx.Done()

	hash, err := chainhash.NewHashFromStr(in.Hash)
	if err != nil {
		return nil, err
	}
<<<<<<< HEAD
	block, err := s.chain.GetRawBlock(hash)
=======

	block, err := s.chain.GetRawBlock(*hash)
>>>>>>> 931fd08c
	if err != nil {
		return nil, err
	}

	return &proto.Block{RawBlock: hex.EncodeToString(block)}, nil
}

func (s *chainServer) GetBlock(ctx context.Context, in *proto.Hash) (*proto.Block, error) {
	defer ctx.Done()

	hash, err := chainhash.NewHashFromStr(in.Hash)
	if err != nil {
		return nil, err
	}
<<<<<<< HEAD
	block, err := s.chain.GetBlock(hash)
=======

	block, err := s.chain.GetBlock(*hash)
>>>>>>> 931fd08c
	if err != nil {
		return nil, err
	}

	blockParse := &proto.Block{
		Hash: block.Hash().String(),
		Header: &proto.BlockHeader{
			Version:                    block.Header.Version,
			Nonce:                      block.Header.Nonce,
			TxMerkleRoot:               hex.EncodeToString(block.Header.TxMerkleRoot[:]),
			VoteMerkleRoot:             hex.EncodeToString(block.Header.VoteMerkleRoot[:]),
			DepositMerkleRoot:          hex.EncodeToString(block.Header.DepositMerkleRoot[:]),
			ExitMerkleRoot:             hex.EncodeToString(block.Header.ExitMerkleRoot[:]),
			VoteSlashingMerkleRoot:     hex.EncodeToString(block.Header.VoteSlashingMerkleRoot[:]),
			RandaoSlashingMerkleRoot:   hex.EncodeToString(block.Header.RANDAOSlashingMerkleRoot[:]),
			ProposerSlashingMerkleRoot: hex.EncodeToString(block.Header.ProposerSlashingMerkleRoot[:]),
			PrevBlockHash:              hex.EncodeToString(block.Header.PrevBlockHash[:]),
			Timestamp:                  block.Header.Timestamp,
			Slot:                       block.Header.Slot,
			StateRoot:                  hex.EncodeToString(block.Header.StateRoot[:]),
			FeeAddress:                 hex.EncodeToString(block.Header.FeeAddress[:]),
		},
		Txs:             block.GetTxs(),
		Signature:       hex.EncodeToString(block.Signature[:]),
		RandaoSignature: hex.EncodeToString(block.RandaoSignature[:]),
	}

	return blockParse, nil
}

func (s *chainServer) GetBlockHash(ctx context.Context, in *proto.Number) (*proto.Hash, error) {
	defer ctx.Done()

	blockRow, exists := s.chain.State().Chain().GetNodeByHeight(in.Number)
	if !exists {
		return nil, errors.New("block not found")
	}
	return &proto.Hash{
		Hash: blockRow.Hash.String(),
	}, nil
}

func (s *chainServer) Sync(in *proto.Hash, stream proto.Chain_SyncServer) error {
	_, cancel := context.WithCancel(stream.Context())
	// Define starting point
	blockRow := new(chainindex.BlockRow)
	defer cancel()
	// If user is on tip, silently close the channel
	if reflect.DeepEqual(in.Hash, s.chain.State().Tip().Hash.String()) {
		return nil
	}
	hash, err := chainhash.NewHashFromStr(in.Hash)
	if err != nil {
		return errors.New("unable to decode hash from string")
	}

	currBlockRow, ok := s.chain.State().GetRowByHash(hash)

	if !ok {
		return errors.New("block starting point doesnt exist")
	}
	blockRow, ok = s.chain.State().Chain().Next(currBlockRow)
	if !ok {
		return errors.New("there is no next blockrow")
	}
	for {
		rawBlock, err := s.chain.GetRawBlock(blockRow.Hash)
		if err != nil {
			return errors.New("unable get raw block")
		}
		response := &proto.RawData{
			Data: hex.EncodeToString(rawBlock),
		}
		err = stream.Send(response)
		if err != nil {
			return err
		}
		blockRow, ok = s.chain.State().Chain().Next(blockRow)
		if blockRow == nil || !ok {
			break
		}
	}
	return nil
}

type blockNotifee struct {
	blocks chan blockAndReceipts
}

type blockAndReceipts struct {
	block    *primitives.Block
	receipts []*primitives.EpochReceipt
	state    state.State
}

func newBlockNotifee(ctx context.Context, chain chain.Blockchain) blockNotifee {
	bn := blockNotifee{
		blocks: make(chan blockAndReceipts),
	}

	go func() {
		chain.Notify(&bn)

		<-ctx.Done()

		chain.Unnotify(&bn)
	}()

	return bn
}

func (bn *blockNotifee) NewTip(row *chainindex.BlockRow, block *primitives.Block, newState state.State, receipts []*primitives.EpochReceipt) {
	toSend := blockAndReceipts{block: block, receipts: receipts, state: newState}
	select {
	case bn.blocks <- toSend:
	default:
	}
}

func (bn *blockNotifee) ProposerSlashingConditionViolated(slashing *primitives.ProposerSlashing) {}

func (s *chainServer) SubscribeBlocks(_ *proto.Empty, stream proto.Chain_SubscribeBlocksServer) error {
	bn := newBlockNotifee(stream.Context(), s.chain)

	for {
		select {
		case bl := <-bn.blocks:
			buf, err := bl.block.Marshal()
			if err != nil {
				return err
			}
			err = stream.Send(&proto.RawData{
				Data: hex.EncodeToString(buf),
			})
			if err != nil {
				return err
			}
		case <-stream.Context().Done():
			return nil
		}
	}
}

func (s *chainServer) SubscribeTransactions(in *proto.KeyPairs, stream proto.Chain_SubscribeTransactionsServer) error {
	bn := newBlockNotifee(stream.Context(), s.chain)
	accounts := make(map[[20]byte]struct{})
	for _, a := range in.Keys {
		account, err := hex.DecodeString(a)
		if err != nil {
			return err
		}
		if len(account) != 20 {
			return fmt.Errorf("expected public key hashes to be 20 bytes but got %d", len(a))
		}

		var acc [20]byte
		copy(acc[:], a)

		accounts[acc] = struct{}{}
	}

	for {
		select {
		case bl := <-bn.blocks:
			err := stream.Send(&proto.RawData{
				Data: hex.EncodeToString(bl.block.SerializedTx(accounts)),
			})
			if err != nil {
				return err
			}
		case <-stream.Context().Done():
			return nil
		}
	}
}

func (s *chainServer) SubscribeValidatorTransaction(in *proto.KeyPairs, stream proto.Chain_SubscribeValidatorTransactionsServer) error {
	bn := newBlockNotifee(stream.Context(), s.chain)
	accounts := make(map[[48]byte]struct{})
	for _, a := range in.Keys {
		pubkey, err := hex.DecodeString(a)
		if err != nil {
			return err
		}
		if len(pubkey) != 48 {
			return fmt.Errorf("expected public key to be 48 bytes but got %d", len(a))
		}

		var acc [48]byte
		copy(acc[:], a)

		accounts[acc] = struct{}{}
	}

	for {
		select {
		case bl := <-bn.blocks:
			err := stream.Send(&proto.RawData{
				Data: hex.EncodeToString(bl.block.SerializedEpochs(accounts)),
			})
			if err != nil {
				return err
			}
		case <-stream.Context().Done():
			return nil
		}
	}
}

func (s *chainServer) GetAccountInfo(ctx context.Context, data *proto.Account) (*proto.AccountInfo, error) {
	defer ctx.Done()

	var account [20]byte
	_, decoded, err := bech32.Decode(data.Account)
	if err != nil {
		return nil, err
	}

	copy(account[:], decoded)
	coinsState := s.chain.State().TipState().GetCoinsState()
	nonce := coinsState.Nonces[account]

	confirmed := decimal.NewFromInt(int64(coinsState.Balances[account])).DivRound(decimal.NewFromInt(1e8), 8)
	lock := decimal.NewFromInt(0)

	for _, v := range s.chain.State().TipState().GetValidatorRegistry() {
		if v.PayeeAddress == account {
			lock = lock.Add(decimal.NewFromInt(int64(v.Balance)))
		}
	}

	balance := &proto.Balance{
		Confirmed: confirmed.String(),
		Locked:    lock.String(),
		Total:     decimal.Zero.Add(confirmed).Add(lock).String(),
	}

	accInfo := &proto.AccountInfo{
		Account: data.Account,
		Balance: balance,
		Nonce:   nonce,
	}

	return accInfo, nil
}

var _ proto.ChainServer = &chainServer{}<|MERGE_RESOLUTION|>--- conflicted
+++ resolved
@@ -48,12 +48,8 @@
 	if err != nil {
 		return nil, err
 	}
-<<<<<<< HEAD
-	block, err := s.chain.GetRawBlock(hash)
-=======
 
 	block, err := s.chain.GetRawBlock(*hash)
->>>>>>> 931fd08c
 	if err != nil {
 		return nil, err
 	}
@@ -68,12 +64,8 @@
 	if err != nil {
 		return nil, err
 	}
-<<<<<<< HEAD
-	block, err := s.chain.GetBlock(hash)
-=======
 
 	block, err := s.chain.GetBlock(*hash)
->>>>>>> 931fd08c
 	if err != nil {
 		return nil, err
 	}
@@ -125,13 +117,12 @@
 	if reflect.DeepEqual(in.Hash, s.chain.State().Tip().Hash.String()) {
 		return nil
 	}
+
 	hash, err := chainhash.NewHashFromStr(in.Hash)
 	if err != nil {
 		return errors.New("unable to decode hash from string")
 	}
-
-	currBlockRow, ok := s.chain.State().GetRowByHash(hash)
-
+	currBlockRow, ok := s.chain.State().GetRowByHash(*hash)
 	if !ok {
 		return errors.New("block starting point doesnt exist")
 	}
