--- conflicted
+++ resolved
@@ -25,17 +25,13 @@
 // Config is a config for the proposer.
 type Config struct {
 	Datadir string
-<<<<<<< HEAD
 	Log     logger.Logger
-=======
-	Log     logger.LoggerInterface
->>>>>>> 60584e51
 }
 
 // Proposer is the interface for proposer
 type Proposer interface {
 	OpenKeystore() (err error)
-	NewTip(_ *chainindex.BlockRow, block *primitives.Block, newState *primitives.State, _ []*primitives.EpochReceipt)
+	NewTip(_ *chainindex.BlockRow, block *primitives.Block, newState primitives.State, _ []*primitives.EpochReceipt)
 	ProposerSlashingConditionViolated(_ *primitives.ProposerSlashing)
 	ProposeBlocks()
 	VoteForBlocks()
@@ -47,13 +43,8 @@
 var _ Proposer = &proposer{}
 
 // proposer manages mining for the blockchain.
-<<<<<<< HEAD
-type Proposer struct {
+type proposer struct {
 	log        logger.Logger
-=======
-type proposer struct {
-	log        logger.LoggerInterface
->>>>>>> 60584e51
 	config     Config
 	params     params.ChainParams
 	chain      chain.Blockchain
@@ -83,11 +74,7 @@
 }
 
 // NewProposer creates a new proposer from the parameters.
-<<<<<<< HEAD
-func NewProposer(config Config, params params.ChainParams, chain chain.Blockchain, hostnode peers.HostNode, voteMempool mempool.VoteMempool, coinsMempool *mempool.CoinsMempool, actionsMempool *mempool.ActionMempool, manager actionmanager.LastActionManager) (proposer *Proposer, err error) {
-=======
-func NewProposer(config Config, params params.ChainParams, chain chain.Blockchain, hostnode peers.HostNode, voteMempool *mempool.VoteMempool, coinsMempool *mempool.CoinsMempool, actionsMempool *mempool.ActionMempool, manager actionmanager.LastActionManager) (Proposer, error) {
->>>>>>> 60584e51
+func NewProposer(config Config, params params.ChainParams, chain chain.Blockchain, hostnode peers.HostNode, voteMempool mempool.VoteMempool, coinsMempool *mempool.CoinsMempool, actionsMempool *mempool.ActionMempool, manager actionmanager.LastActionManager) (Proposer, error) {
 	ctx, cancel := context.WithCancel(context.Background())
 	blockTopic, err := hostnode.Topic("blocks")
 	if err != nil {
@@ -120,11 +107,7 @@
 }
 
 // NewTip implements the BlockchainNotifee interface.
-<<<<<<< HEAD
-func (p *Proposer) NewTip(_ *chainindex.BlockRow, block *primitives.Block, newState state.State, _ []*primitives.EpochReceipt) {
-=======
-func (p *proposer) NewTip(_ *chainindex.BlockRow, block *primitives.Block, newState *primitives.State, _ []*primitives.EpochReceipt) {
->>>>>>> 60584e51
+func (p *proposer) NewTip(_ *chainindex.BlockRow, block *primitives.Block, newState state.State, _ []*primitives.EpochReceipt) {
 	p.voteMempool.Remove(block)
 	p.coinsMempool.RemoveByBlock(block)
 	p.actionsMempool.RemoveByBlock(block, newState)
@@ -370,13 +353,8 @@
 			var signatures []*bls.Signature
 
 			for i, validatorIdx := range validators {
-<<<<<<< HEAD
 				validator := state.GetValidatorRegistry()[validatorIdx]
-				if k, found := p.Keystore.GetValidatorKey(validator.PubKey); found {
-=======
-				validator := state.ValidatorRegistry[validatorIdx]
 				if k, found := p.keystore.GetValidatorKey(validator.PubKey); found {
->>>>>>> 60584e51
 					if !p.lastActionManager.ShouldRun(validator.PubKey) {
 						return
 					}
@@ -416,13 +394,8 @@
 func (p *proposer) Start() error {
 	numOurs := 0
 	numTotal := 0
-<<<<<<< HEAD
 	for _, w := range p.chain.State().TipState().GetValidatorRegistry() {
-		secKey, ok := p.Keystore.GetValidatorKey(w.PubKey)
-=======
-	for _, w := range p.chain.State().TipState().ValidatorRegistry {
 		secKey, ok := p.keystore.GetValidatorKey(w.PubKey)
->>>>>>> 60584e51
 		if ok {
 			numOurs++
 		}
