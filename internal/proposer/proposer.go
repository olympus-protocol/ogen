--- conflicted
+++ resolved
@@ -25,21 +25,13 @@
 // Config is a config for the proposer.
 type Config struct {
 	Datadir string
-<<<<<<< HEAD
 	Log     logger.Logger
-=======
-	Log     logger.LoggerInterface
->>>>>>> fcc0d0db
 }
 
 // Proposer is the interface for proposer
 type Proposer interface {
 	OpenKeystore() (err error)
-<<<<<<< HEAD
 	NewTip(_ *chainindex.BlockRow, block *primitives.Block, newState state.State, _ []*primitives.EpochReceipt)
-=======
-	NewTip(_ *chainindex.BlockRow, block *primitives.Block, newState *primitives.State, _ []*primitives.EpochReceipt)
->>>>>>> fcc0d0db
 	ProposerSlashingConditionViolated(_ *primitives.ProposerSlashing)
 	ProposeBlocks()
 	VoteForBlocks()
@@ -52,11 +44,7 @@
 
 // proposer manages mining for the blockchain.
 type proposer struct {
-<<<<<<< HEAD
 	log        logger.Logger
-=======
-	log        logger.LoggerInterface
->>>>>>> fcc0d0db
 	config     Config
 	params     params.ChainParams
 	chain      chain.Blockchain
@@ -65,15 +53,9 @@
 	context    context.Context
 	stop       context.CancelFunc
 
-<<<<<<< HEAD
 	voteMempool    mempool.VoteMempool
-	coinsMempool   *mempool.CoinsMempool
-	actionsMempool *mempool.ActionMempool
-=======
-	voteMempool    *mempool.VoteMempool
 	coinsMempool   mempool.CoinsMempool
 	actionsMempool mempool.ActionMempool
->>>>>>> fcc0d0db
 	hostnode       peers.HostNode
 	blockTopic     *pubsub.Topic
 	voteTopic      *pubsub.Topic
@@ -92,11 +74,7 @@
 }
 
 // NewProposer creates a new proposer from the parameters.
-<<<<<<< HEAD
-func NewProposer(config Config, params params.ChainParams, chain chain.Blockchain, hostnode peers.HostNode, voteMempool mempool.VoteMempool, coinsMempool *mempool.CoinsMempool, actionsMempool *mempool.ActionMempool, manager actionmanager.LastActionManager) (Proposer, error) {
-=======
-func NewProposer(config Config, params params.ChainParams, chain chain.Blockchain, hostnode peers.HostNode, voteMempool *mempool.VoteMempool, coinsMempool mempool.CoinsMempool, actionsMempool mempool.ActionMempool, manager actionmanager.LastActionManager) (Proposer, error) {
->>>>>>> fcc0d0db
+func NewProposer(config Config, params params.ChainParams, chain chain.Blockchain, hostnode peers.HostNode, voteMempool mempool.VoteMempool, coinsMempool mempool.CoinsMempool, actionsMempool mempool.ActionMempool, manager actionmanager.LastActionManager) (Proposer, error) {
 	ctx, cancel := context.WithCancel(context.Background())
 	blockTopic, err := hostnode.Topic("blocks")
 	if err != nil {
@@ -129,11 +107,7 @@
 }
 
 // NewTip implements the BlockchainNotifee interface.
-<<<<<<< HEAD
 func (p *proposer) NewTip(_ *chainindex.BlockRow, block *primitives.Block, newState state.State, _ []*primitives.EpochReceipt) {
-=======
-func (p *proposer) NewTip(_ *chainindex.BlockRow, block *primitives.Block, newState *primitives.State, _ []*primitives.EpochReceipt) {
->>>>>>> fcc0d0db
 	p.voteMempool.Remove(block)
 	p.coinsMempool.RemoveByBlock(block)
 	p.actionsMempool.RemoveByBlock(block, newState)
@@ -379,11 +353,7 @@
 			var signatures []*bls.Signature
 
 			for i, validatorIdx := range validators {
-<<<<<<< HEAD
 				validator := state.GetValidatorRegistry()[validatorIdx]
-=======
-				validator := state.ValidatorRegistry[validatorIdx]
->>>>>>> fcc0d0db
 				if k, found := p.keystore.GetValidatorKey(validator.PubKey); found {
 					if !p.lastActionManager.ShouldRun(validator.PubKey) {
 						return
@@ -424,11 +394,7 @@
 func (p *proposer) Start() error {
 	numOurs := 0
 	numTotal := 0
-<<<<<<< HEAD
 	for _, w := range p.chain.State().TipState().GetValidatorRegistry() {
-=======
-	for _, w := range p.chain.State().TipState().ValidatorRegistry {
->>>>>>> fcc0d0db
 		secKey, ok := p.keystore.GetValidatorKey(w.PubKey)
 		if ok {
 			numOurs++
