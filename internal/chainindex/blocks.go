--- conflicted
+++ resolved
@@ -73,7 +73,7 @@
 	return current
 }
 
-// BlockIndex is an chain index from hash to BlockRow.
+// BlockIndex is an chainindex from hash to BlockRow.
 type BlockIndex struct {
 	lock  sync.Mutex
 	index map[chainhash.Hash]*BlockRow
@@ -112,7 +112,7 @@
 	return row, found
 }
 
-// Get gets a block from the block index.
+// Get gets a block from the block chainindex.
 func (i *BlockIndex) Get(hash chainhash.Hash) (*BlockRow, bool) {
 	i.lock.Lock()
 	defer i.lock.Unlock()
@@ -129,18 +129,8 @@
 	return ok
 }
 
-<<<<<<< HEAD
-func (i *BlockIndex) add(row *BlockRow) error {
-	i.index[row.Hash] = row
-	return nil
-}
-
-// Add adds a row to the block chain index.
-func (i *BlockIndex) Add(block primitives.Block, isCheck bool) (*BlockRow, error) {
-=======
 // Add adds a row to the block chainindex.
 func (i *BlockIndex) Add(block *primitives.Block) (*BlockRow, error) {
->>>>>>> 0058fb6e
 	i.lock.Lock()
 	defer i.lock.Unlock()
 	prev, found := i.index[block.Header.PrevBlockHash]
@@ -157,11 +147,8 @@
 		children:  make([]*BlockRow, 0),
 	}
 
-	if isCheck {
-		return prev, nil
-	}
+	prev.AddChild(row)
 
-	prev.AddChild(row)
 	i.index[block.Header.PrevBlockHash] = prev
 
 	i.index[row.Hash] = row
