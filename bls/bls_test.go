package bls_test

import (
	fuzz "github.com/google/gofuzz"
	"github.com/stretchr/testify/assert"
	"testing"

	fuzz "github.com/google/gofuzz"
	"github.com/olympus-protocol/ogen/bls"
<<<<<<< HEAD
	"github.com/stretchr/testify/assert"
=======
>>>>>>> 231d6bf8
)

var f = fuzz.New()

func Test_CombinedSignatureSerialize(t *testing.T) {
<<<<<<< HEAD
	v := new(bls.CombinedSignature)
	f.Fuzz(v)

	ser, err := v.Marshal()

	assert.NoError(t, err)

	desc := new(bls.CombinedSignature)

	err = desc.Unmarshal(ser)

=======
	f := fuzz.New().NilChance(0)
	var v bls.CombinedSignature
	f.Fuzz(&v)

	ser, err := v.Marshal()
	assert.NoError(t, err)

	var desc bls.CombinedSignature
	err = desc.Unmarshal(ser)
>>>>>>> 231d6bf8
	assert.NoError(t, err)

	assert.Equal(t, v, desc)
}

func Test_MultipubSerialize(t *testing.T) {
<<<<<<< HEAD
	v := new(bls.Multipub)
	f.Fuzz(v)

	ser := v.Marshal()

	desc := new(bls.Multipub)

	err := desc.Unmarshal(ser)

=======
	f := fuzz.New().NilChance(0)
	var v bls.Multipub
	f.Fuzz(&v)

	ser := v.Marshal()

	var desc bls.Multipub
	err := desc.Unmarshal(ser)
>>>>>>> 231d6bf8
	assert.NoError(t, err)

	assert.Equal(t, v, desc)
}

func Test_MultisigSerialize(t *testing.T) {
<<<<<<< HEAD
	v := new(bls.Multisig)
	f.Fuzz(v)

	ser, err := v.Marshal()

	assert.NoError(t, err)

	desc := new(bls.Multisig)

	err = desc.Unmarshal(ser)

=======
	f := fuzz.New().NilChance(0)
	var v bls.Multisig
	f.Fuzz(&v)

	ser, err := v.Marshal()
	assert.NoError(t, err)

	var desc bls.Multisig
	err = desc.Unmarshal(ser)
>>>>>>> 231d6bf8
	assert.NoError(t, err)

	assert.Equal(t, v, desc)
}<|MERGE_RESOLUTION|>--- conflicted
+++ resolved
@@ -5,30 +5,10 @@
 	"github.com/stretchr/testify/assert"
 	"testing"
 
-	fuzz "github.com/google/gofuzz"
 	"github.com/olympus-protocol/ogen/bls"
-<<<<<<< HEAD
-	"github.com/stretchr/testify/assert"
-=======
->>>>>>> 231d6bf8
 )
 
-var f = fuzz.New()
-
 func Test_CombinedSignatureSerialize(t *testing.T) {
-<<<<<<< HEAD
-	v := new(bls.CombinedSignature)
-	f.Fuzz(v)
-
-	ser, err := v.Marshal()
-
-	assert.NoError(t, err)
-
-	desc := new(bls.CombinedSignature)
-
-	err = desc.Unmarshal(ser)
-
-=======
 	f := fuzz.New().NilChance(0)
 	var v bls.CombinedSignature
 	f.Fuzz(&v)
@@ -38,24 +18,12 @@
 
 	var desc bls.CombinedSignature
 	err = desc.Unmarshal(ser)
->>>>>>> 231d6bf8
 	assert.NoError(t, err)
 
 	assert.Equal(t, v, desc)
 }
 
 func Test_MultipubSerialize(t *testing.T) {
-<<<<<<< HEAD
-	v := new(bls.Multipub)
-	f.Fuzz(v)
-
-	ser := v.Marshal()
-
-	desc := new(bls.Multipub)
-
-	err := desc.Unmarshal(ser)
-
-=======
 	f := fuzz.New().NilChance(0)
 	var v bls.Multipub
 	f.Fuzz(&v)
@@ -64,26 +32,12 @@
 
 	var desc bls.Multipub
 	err := desc.Unmarshal(ser)
->>>>>>> 231d6bf8
 	assert.NoError(t, err)
 
 	assert.Equal(t, v, desc)
 }
 
 func Test_MultisigSerialize(t *testing.T) {
-<<<<<<< HEAD
-	v := new(bls.Multisig)
-	f.Fuzz(v)
-
-	ser, err := v.Marshal()
-
-	assert.NoError(t, err)
-
-	desc := new(bls.Multisig)
-
-	err = desc.Unmarshal(ser)
-
-=======
 	f := fuzz.New().NilChance(0)
 	var v bls.Multisig
 	f.Fuzz(&v)
@@ -93,7 +47,6 @@
 
 	var desc bls.Multisig
 	err = desc.Unmarshal(ser)
->>>>>>> 231d6bf8
 	assert.NoError(t, err)
 
 	assert.Equal(t, v, desc)
