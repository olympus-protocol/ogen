--- conflicted
+++ resolved
@@ -33,18 +33,7 @@
 	return &proto.Wallets{Wallets: walletFiles}, nil
 }
 func (s *walletServer) CreateWallet(ctx context.Context, ref *proto.WalletReference) (*proto.KeyPair, error) {
-<<<<<<< HEAD
-	ok := s.wallet.HasWallet(ref.Name)
-	if !ok {
-		err := s.wallet.NewWallet(ref.Name, nil, ref.Password)
-		if err != nil {
-			return nil, err
-		}
-	}
-	err := s.wallet.OpenWallet(ref.Name, ref.Password)
-=======
 	err := s.wallet.NewWallet(ref.Name, nil, ref.Password)
->>>>>>> cd4f743a
 	if err != nil {
 		return nil, err
 	}
